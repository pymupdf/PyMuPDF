%{
/*
# ------------------------------------------------------------------------
# Copyright 2020-2022, Harald Lieder, mailto:harald.lieder@outlook.com
# License: GNU AFFERO GPL 3.0, https://www.gnu.org/licenses/agpl-3.0.html
#
# Part of "PyMuPDF", a Python binding for "MuPDF" (http://mupdf.com), a
# lightweight PDF, XPS, and E-book viewer, renderer and toolkit which is
# maintained and developed by Artifex Software, Inc. https://artifex.com.
# ------------------------------------------------------------------------
*/
// need own versions of ascender / descender
static const float
JM_font_ascender(fz_context *ctx, fz_font *font)
{
    if (skip_quad_corrections) {
        return 0.8f;
    }
    return fz_font_ascender(ctx, font);
}

static const float
JM_font_descender(fz_context *ctx, fz_font *font)
{
    if (skip_quad_corrections) {
        return -0.2f;
    }
    return fz_font_descender(ctx, font);
}


/*  inactive
//-----------------------------------------------------------------------------
// Make OCR text page directly from an fz_page
//-----------------------------------------------------------------------------
fz_stext_page *
JM_new_stext_page_ocr_from_page(fz_context *ctx, fz_page *page, fz_rect rect, int flags,
        const char *lang)
{
    if (!page) return NULL;
    int with_list = 1;
    fz_stext_page *tp = NULL;
    fz_device *dev = NULL, *ocr_dev = NULL;
    fz_var(dev);
    fz_var(ocr_dev);
    fz_var(tp);
    fz_stext_options options;
    memset(&options, 0, sizeof options);
    options.flags = flags;
    //fz_matrix ctm = fz_identity;
    fz_matrix ctm1 = fz_make_matrix(100/72, 0, 0, 100/72, 0, 0);
    fz_matrix ctm2 = fz_make_matrix(400/72, 0, 0, 400/72, 0, 0);

    fz_try(ctx) {
        tp = fz_new_stext_page(ctx, rect);
        dev = fz_new_stext_device(ctx, tp, &options);
        ocr_dev = fz_new_ocr_device(ctx, dev, fz_identity, rect, with_list, lang, NULL, NULL);
        fz_run_page(ctx, page, ocr_dev, fz_identity, NULL);
        fz_close_device(ctx, ocr_dev);
        fz_close_device(ctx, dev);
    }
    fz_always(ctx) {
        fz_drop_device(ctx, dev);
        fz_drop_device(ctx, ocr_dev);
    }
    fz_catch(ctx) {
        fz_drop_stext_page(ctx, tp);
        fz_rethrow(ctx);
    }
    return tp;
}
*/

//---------------------------------------------------------------------------
// APPEND non-ascii runes in unicode escape format to fz_buffer
//---------------------------------------------------------------------------
void JM_append_rune(fz_context *ctx, fz_buffer *buff, int ch)
{
    if ((ch >= 32 && ch <= 255) || ch == 10) {
        fz_append_byte(ctx, buff, ch);
    } else if (ch <= 0xffff) {  // 4 hex digits
        fz_append_printf(ctx, buff, "\\u%04x", ch);
    } else {  // 8 hex digits
        fz_append_printf(ctx, buff, "\\U%08x", ch);
    }
}


// re-compute char quad if ascender/descender values make no sense
static fz_quad
JM_char_quad(fz_context *ctx, fz_stext_line *line, fz_stext_char *ch)
{
    if (skip_quad_corrections) {  // no special handling
        return ch->quad;
    }
    if (line->wmode) {  // never touch vertical write mode
        return ch->quad;
    }
    fz_font *font = ch->font;
    float asc = JM_font_ascender(ctx, font);
    float dsc = JM_font_descender(ctx, font);
    float c, s, fsize = ch->size;
    float asc_dsc = asc - dsc + FLT_EPSILON;
    if (asc_dsc >= 1 && small_glyph_heights == 0) {  // no problem
       return ch->quad;
    }
    if (asc < 1e-3) {  // probably Tesseract glyphless font
        dsc = -0.1f;
        asc = 0.9f;
        asc_dsc = 1.0f;
    }

    if (small_glyph_heights || asc_dsc < 1) {
        dsc = dsc / asc_dsc;
        asc = asc / asc_dsc;
    }
    asc_dsc = asc - dsc;
    asc = asc * fsize / asc_dsc;
    dsc = dsc * fsize / asc_dsc;

    /* ------------------------------
    Re-compute quad with the adjusted ascender / descender values:
    Move ch->origin to (0,0) and de-rotate quad, then adjust the corners,
    re-rotate and move back to ch->origin location.
    ------------------------------ */
    fz_matrix trm1, trm2, xlate1, xlate2;
    fz_quad quad;
    c = line->dir.x;  // cosine
    s = line->dir.y;  // sine
    trm1 = fz_make_matrix(c, -s, s, c, 0, 0);  // derotate
    trm2 = fz_make_matrix(c, s, -s, c, 0, 0);  // rotate
    if (c == -1) {  // left-right flip
        trm1.d = 1;
        trm2.d = 1;
    }
    xlate1 = fz_make_matrix(1, 0, 0, 1, -ch->origin.x, -ch->origin.y);
    xlate2 = fz_make_matrix(1, 0, 0, 1, ch->origin.x, ch->origin.y);

    quad = fz_transform_quad(ch->quad, xlate1);  // move origin to (0,0)
    quad = fz_transform_quad(quad, trm1);  // de-rotate corners

    // adjust vertical coordinates
    if (c == 1 && quad.ul.y > 0) {  // up-down flip
        quad.ul.y = asc;
        quad.ur.y = asc;
        quad.ll.y = dsc;
        quad.lr.y = dsc;
    } else {
        quad.ul.y = -asc;
        quad.ur.y = -asc;
        quad.ll.y = -dsc;
        quad.lr.y = -dsc;
    }

    // adjust horizontal coordinates that are too crazy:
    // (1) left x must be >= 0
    // (2) if bbox width is 0, lookup char advance in font.
    if (quad.ll.x < 0) {
        quad.ll.x = 0;
        quad.ul.x = 0;
    }
    float cwidth = quad.lr.x - quad.ll.x;
    if (cwidth < FLT_EPSILON) {
        int glyph = fz_encode_character(ctx, font, ch->c);
        if (glyph) {
            float fwidth = fz_advance_glyph(ctx, font, glyph, line->wmode);
            quad.lr.x = quad.ll.x + fwidth * fsize;
            quad.ur.x = quad.lr.x;
        }
    }

    quad = fz_transform_quad(quad, trm2);  // rotate back
    quad = fz_transform_quad(quad, xlate2);  // translate back
    return quad;
}


// return rect of char quad
static fz_rect
JM_char_bbox(fz_context *ctx, fz_stext_line *line, fz_stext_char *ch)
{
    fz_rect r = fz_rect_from_quad(JM_char_quad(ctx, line, ch));
    if (!line->wmode) {
        return r;
    }
    if (r.y1 < r.y0 + ch->size) {
        r.y0 = r.y1 - ch->size;
    }
    return r;
}


//-------------------------------------------
// make a buffer from an stext_page's text
//-------------------------------------------
fz_buffer *
JM_new_buffer_from_stext_page(fz_context *ctx, fz_stext_page *page)
{
    fz_stext_block *block;
    fz_stext_line *line;
    fz_stext_char *ch;
    fz_rect rect = page->mediabox;
    fz_buffer *buf = NULL;

    fz_try(ctx)
    {
        buf = fz_new_buffer(ctx, 256);
        for (block = page->first_block; block; block = block->next) {
            if (block->type == FZ_STEXT_BLOCK_TEXT) {
                for (line = block->u.t.first_line; line; line = line->next) {
                    for (ch = line->first_char; ch; ch = ch->next) {
                        if (!JM_rects_overlap(rect, JM_char_bbox(ctx, line, ch)) &&
                            !fz_is_infinite_rect(rect)) {
                            continue;
                        }
                        fz_append_rune(ctx, buf, ch->c);
                    }
                    fz_append_byte(ctx, buf, '\n');
                }
                fz_append_byte(ctx, buf, '\n');
            }
        }
    }
    fz_catch(ctx) {
        fz_drop_buffer(ctx, buf);
        fz_rethrow(ctx);
    }
    return buf;
}


static float hdist(fz_point *dir, fz_point *a, fz_point *b)
{
    float dx = b->x - a->x;
    float dy = b->y - a->y;
    return fz_abs(dx * dir->x + dy * dir->y);
}


static float vdist(fz_point *dir, fz_point *a, fz_point *b)
{
    float dx = b->x - a->x;
    float dy = b->y - a->y;
    return fz_abs(dx * dir->y + dy * dir->x);
}


struct highlight
{
    Py_ssize_t len;
    PyObject *quads;
    float hfuzz, vfuzz;
};


static void on_highlight_char(fz_context *ctx, void *arg, fz_stext_line *line, fz_stext_char *ch)
{
    struct highlight *hits = arg;
    float vfuzz = ch->size * hits->vfuzz;
    float hfuzz = ch->size * hits->hfuzz;
    fz_quad ch_quad = JM_char_quad(ctx, line, ch);
    if (hits->len > 0) {
        PyObject *quad = PySequence_ITEM(hits->quads, hits->len - 1);
        fz_quad end = JM_quad_from_py(quad);
        Py_DECREF(quad);
        if (hdist(&line->dir, &end.lr, &ch_quad.ll) < hfuzz
            && vdist(&line->dir, &end.lr, &ch_quad.ll) < vfuzz
            && hdist(&line->dir, &end.ur, &ch_quad.ul) < hfuzz
            && vdist(&line->dir, &end.ur, &ch_quad.ul) < vfuzz)
        {
            end.ur = ch_quad.ur;
            end.lr = ch_quad.lr;
            quad = JM_py_from_quad(end);
            PyList_SetItem(hits->quads, hits->len - 1, quad);
            return;
        }
    }
    LIST_APPEND_DROP(hits->quads, JM_py_from_quad(ch_quad));
    hits->len++;
}


static inline int canon(int c)
{
	/* TODO: proper unicode case folding */
	/* TODO: character equivalence (a matches ä, etc) */
	if (c == 0xA0 || c == 0x2028 || c == 0x2029)
		return ' ';
	if (c == '\r' || c == '\n' || c == '\t')
		return ' ';
	if (c >= 'A' && c <= 'Z')
		return c - 'A' + 'a';
	return c;
}


static inline int chartocanon(int *c, const char *s)
{
	int n = fz_chartorune(c, s);
	*c = canon(*c);
	return n;
}


static const char *match_string(const char *h, const char *n)
{
	int hc, nc;
	const char *e = h;
	h += chartocanon(&hc, h);
	n += chartocanon(&nc, n);
	while (hc == nc)
	{
		e = h;
		if (hc == ' ')
			do
				h += chartocanon(&hc, h);
			while (hc == ' ');
		else
			h += chartocanon(&hc, h);
		if (nc == ' ')
			do
				n += chartocanon(&nc, n);
			while (nc == ' ');
		else
			n += chartocanon(&nc, n);
	}
	return nc == 0 ? e : NULL;
}


static const char *find_string(const char *s, const char *needle, const char **endp)
{
    const char *end;
    while (*s)
    {
        end = match_string(s, needle);
        if (end)
            return *endp = end, s;
        ++s;
    }
    return *endp = NULL, NULL;
}


PyObject *
JM_search_stext_page(fz_context *ctx, fz_stext_page *page, const char *needle)
{
    struct highlight hits;
    fz_stext_block *block;
    fz_stext_line *line;
    fz_stext_char *ch;
    fz_buffer *buffer = NULL;
    const char *haystack, *begin, *end;
    fz_rect rect = page->mediabox;
    int c, inside;

    if (strlen(needle) == 0) Py_RETURN_NONE;
    PyObject *quads = PyList_New(0);
    hits.len = 0;
    hits.quads = quads;
    hits.hfuzz = 0.2f; /* merge kerns but not large gaps */
    hits.vfuzz = 0.1f;

    fz_try(ctx) {
        buffer = JM_new_buffer_from_stext_page(ctx, page);
        haystack = fz_string_from_buffer(ctx, buffer);
        begin = find_string(haystack, needle, &end);
        if (!begin) goto no_more_matches;

        inside = 0;
        for (block = page->first_block; block; block = block->next) {
            if (block->type != FZ_STEXT_BLOCK_TEXT) {
                continue;
            }
            for (line = block->u.t.first_line; line; line = line->next) {
                for (ch = line->first_char; ch; ch = ch->next) {
                    if (!fz_is_infinite_rect(rect) &&
                        !JM_rects_overlap(rect, JM_char_bbox(ctx, line, ch))) {
                            goto next_char;
                        }
try_new_match:
                    if (!inside) {
                        if (haystack >= begin) inside = 1;
                    }
                    if (inside) {
                        if (haystack < end) {
                            on_highlight_char(ctx, &hits, line, ch);
                        } else {
                            inside = 0;
                            begin = find_string(haystack, needle, &end);
                            if (!begin) goto no_more_matches;
                            else goto try_new_match;
                        }
                    }
                    haystack += fz_chartorune(&c, haystack);
next_char:;
                }
                assert(*haystack == '\n');
                ++haystack;
            }
            assert(*haystack == '\n');
            ++haystack;
        }
no_more_matches:;
    }
    fz_always(ctx)
        fz_drop_buffer(ctx, buffer);
    fz_catch(ctx)
        fz_rethrow(ctx);

    return quads;
}


//-----------------------------------------------------------------------------
// Plain text output. An identical copy of fz_print_stext_page_as_text,
// but lines within a block are concatenated by space instead a new-line
// character (which else leads to 2 new-lines).
//-----------------------------------------------------------------------------
void
JM_print_stext_page_as_text(fz_context *ctx, fz_output *out, fz_stext_page *page)
{
    fz_stext_block *block;
    fz_stext_line *line;
    fz_stext_char *ch;
    fz_rect rect = page->mediabox;
    fz_rect chbbox;
    int last_char = 0;
    char utf[10];
    int i, n;

    for (block = page->first_block; block; block = block->next) {
        if (block->type == FZ_STEXT_BLOCK_TEXT) {
            for (line = block->u.t.first_line; line; line = line->next) {
                last_char = 0;
                for (ch = line->first_char; ch; ch = ch->next) {
                    chbbox = JM_char_bbox(ctx, line, ch);
                    if (fz_is_infinite_rect(rect) ||
                        JM_rects_overlap(rect, chbbox)) {
                        last_char = ch->c;
                        n = fz_runetochar(utf, ch->c);
                        for (i = 0; i < n; i++) {
                            fz_write_byte(ctx, out, utf[i]);
                        }
                    }
                }
                if (last_char != 10 && last_char > 0) {
                    fz_write_string(ctx, out, "\n");
                }
            }
        }
    }
}

//-----------------------------------------------------------------------------
// Functions for wordlist output
//-----------------------------------------------------------------------------
int JM_append_word(fz_context *ctx, PyObject *lines, fz_buffer *buff, fz_rect *wbbox,
                   int block_n, int line_n, int word_n)
{
    PyObject *s = JM_EscapeStrFromBuffer(ctx, buff);
    PyObject *litem = Py_BuildValue("ffffOiii",
                                    wbbox->x0,
                                    wbbox->y0,
                                    wbbox->x1,
                                    wbbox->y1,
                                    s,
                                    block_n, line_n, word_n);
    LIST_APPEND_DROP(lines, litem);
    Py_DECREF(s);
    *wbbox = fz_empty_rect;
    return word_n + 1;                 // word counter
}

//-----------------------------------------------------------------------------
// Functions for dictionary output
//-----------------------------------------------------------------------------

static int detect_super_script(fz_stext_line *line, fz_stext_char *ch)
{
    if (line->wmode == 0 && line->dir.x == 1 && line->dir.y == 0)
        return ch->origin.y < line->first_char->origin.y - ch->size * 0.1f;
    return 0;
}

static int JM_char_font_flags(fz_context *ctx, fz_font *font, fz_stext_line *line, fz_stext_char *ch)
{
    int flags = detect_super_script(line, ch);
    flags += fz_font_is_italic(ctx, font) * TEXT_FONT_ITALIC;
    flags += fz_font_is_serif(ctx, font) * TEXT_FONT_SERIFED;
    flags += fz_font_is_monospaced(ctx, font) * TEXT_FONT_MONOSPACED;
    flags += fz_font_is_bold(ctx, font) * TEXT_FONT_BOLD;
    return flags;
}

static const char *
JM_font_name(fz_context *ctx, fz_font *font)
{
    const char *name = fz_font_name(ctx, font);
    const char *s = strchr(name, '+');
    if (subset_fontnames || s == NULL || s-name != 6) {
        return name;
    }
    return s + 1;
}


static fz_rect
JM_make_spanlist(fz_context *ctx, PyObject *line_dict,
                 fz_stext_line *line, int raw, fz_buffer *buff,
                 fz_rect tp_rect)
{
    PyObject *span = NULL, *char_list = NULL, *char_dict;
    PyObject *span_list = PyList_New(0);
    fz_clear_buffer(ctx, buff);
    fz_stext_char *ch;
    fz_rect span_rect = fz_empty_rect;
    fz_rect line_rect = fz_empty_rect;
    fz_point span_origin = {0, 0};
    typedef struct style_s {
        float size; int flags; const char *font; int color;
        float asc; float desc;
    } char_style;
    char_style old_style = { -1, -1, "", -1, 0, 0 }, style;

    for (ch = line->first_char; ch; ch = ch->next) {
        fz_rect r = JM_char_bbox(ctx, line, ch);
        if (!JM_rects_overlap(tp_rect, r) &&
            !fz_is_infinite_rect(tp_rect)) {
            continue;
        }
        int flags = JM_char_font_flags(ctx, ch->font, line, ch);
        fz_point origin = ch->origin;
        style.size = ch->size;
        style.flags = flags;
        style.font = JM_font_name(ctx, ch->font);
        style.color = ch->color;
        style.asc = JM_font_ascender(ctx, ch->font);
        style.desc = JM_font_descender(ctx, ch->font);

        if (style.size != old_style.size ||
            style.flags != old_style.flags ||
            style.color != old_style.color ||
            strcmp(style.font, old_style.font) != 0) {

            if (old_style.size >= 0) {
                // not first one, output previous
                if (raw) {
                    // put character list in the span
                    DICT_SETITEM_DROP(span, dictkey_chars, char_list);
                    char_list = NULL;
                } else {
                    // put text string in the span
                    DICT_SETITEM_DROP(span, dictkey_text, JM_EscapeStrFromBuffer(ctx, buff));
                    fz_clear_buffer(ctx, buff);
                }

                DICT_SETITEM_DROP(span, dictkey_origin,
                    JM_py_from_point(span_origin));
                DICT_SETITEM_DROP(span, dictkey_bbox,
                    JM_py_from_rect(span_rect));
                line_rect = fz_union_rect(line_rect, span_rect);
                LIST_APPEND_DROP(span_list, span);
                span = NULL;
            }

            span = PyDict_New();
            float asc = style.asc, desc = style.desc;
            if (style.asc < 1e-3) {
                asc = 0.9f;
                desc = -0.1f;
            }

            DICT_SETITEM_DROP(span, dictkey_size, Py_BuildValue("f", style.size));
            DICT_SETITEM_DROP(span, dictkey_flags, Py_BuildValue("i", style.flags));
            DICT_SETITEM_DROP(span, dictkey_font, JM_EscapeStrFromStr(style.font));
            DICT_SETITEM_DROP(span, dictkey_color, Py_BuildValue("i", style.color));
            DICT_SETITEMSTR_DROP(span, "ascender", Py_BuildValue("f", asc));
            DICT_SETITEMSTR_DROP(span, "descender", Py_BuildValue("f", desc));

            old_style = style;
            span_rect = r;
            span_origin = origin;

        }
        span_rect = fz_union_rect(span_rect, r);

        if (raw) {  // make and append a char dict
            char_dict = PyDict_New();
            DICT_SETITEM_DROP(char_dict, dictkey_origin,
                          JM_py_from_point(ch->origin));

            DICT_SETITEM_DROP(char_dict, dictkey_bbox,
                          JM_py_from_rect(r));

            DICT_SETITEM_DROP(char_dict, dictkey_c,
                          Py_BuildValue("C", ch->c));

            if (!char_list) {
                char_list = PyList_New(0);
            }
            LIST_APPEND_DROP(char_list, char_dict);
        } else {  // add character byte to buffer
            JM_append_rune(ctx, buff, ch->c);
        }
    }
    // all characters processed, now flush remaining span
    if (span) {
        if (raw) {
            DICT_SETITEM_DROP(span, dictkey_chars, char_list);
            char_list = NULL;
        } else {
            DICT_SETITEM_DROP(span, dictkey_text, JM_EscapeStrFromBuffer(ctx, buff));
            fz_clear_buffer(ctx, buff);
        }
        DICT_SETITEM_DROP(span, dictkey_origin, JM_py_from_point(span_origin));
        DICT_SETITEM_DROP(span, dictkey_bbox, JM_py_from_rect(span_rect));

        if (!fz_is_empty_rect(span_rect)) {
            LIST_APPEND_DROP(span_list, span);
            line_rect = fz_union_rect(line_rect, span_rect);
        } else {
            Py_DECREF(span);
        }
        span = NULL;
    }
    if (!fz_is_empty_rect(line_rect)) {
        DICT_SETITEM_DROP(line_dict, dictkey_spans, span_list);
    } else {
        DICT_SETITEM_DROP(line_dict, dictkey_spans, span_list);
    }
    return line_rect;
}

static void JM_make_image_block(fz_context *ctx, fz_stext_block *block, PyObject *block_dict)
{
    fz_image *image = block->u.i.image;
    fz_buffer *buf = NULL, *freebuf = NULL;
    fz_compressed_buffer *buffer = fz_compressed_image_buffer(ctx, image);
    fz_var(buf);
    fz_var(freebuf);
    int n = fz_colorspace_n(ctx, image->colorspace);
    int w = image->w;
    int h = image->h;
    const char *ext = NULL;
    int type = FZ_IMAGE_UNKNOWN;
    if (buffer)
        type = buffer->params.type;
    if (type < FZ_IMAGE_BMP || type == FZ_IMAGE_JBIG2)
        type = FZ_IMAGE_UNKNOWN;
    PyObject *bytes = NULL;
    fz_var(bytes);
    fz_try(ctx) {
        if (buffer && type != FZ_IMAGE_UNKNOWN) {
            buf = buffer->buffer;
            ext = JM_image_extension(type);
        } else {
            buf = freebuf = fz_new_buffer_from_image_as_png(ctx, image, fz_default_color_params);
            ext = "png";
        }
        bytes = JM_BinFromBuffer(ctx, buf);
    }
    fz_always(ctx) {
        if (!bytes)
            bytes = JM_BinFromChar("");
        DICT_SETITEM_DROP(block_dict, dictkey_width,
                        Py_BuildValue("i", w));
        DICT_SETITEM_DROP(block_dict, dictkey_height,
                        Py_BuildValue("i", h));
        DICT_SETITEM_DROP(block_dict, dictkey_ext,
                        Py_BuildValue("s", ext));
        DICT_SETITEM_DROP(block_dict, dictkey_colorspace,
                        Py_BuildValue("i", n));
        DICT_SETITEM_DROP(block_dict, dictkey_xres,
                        Py_BuildValue("i", image->xres));
        DICT_SETITEM_DROP(block_dict, dictkey_yres,
                        Py_BuildValue("i", image->xres));
        DICT_SETITEM_DROP(block_dict, dictkey_bpc,
                        Py_BuildValue("i", (int) image->bpc));
        DICT_SETITEM_DROP(block_dict, dictkey_matrix,
                        JM_py_from_matrix(block->u.i.transform));
        DICT_SETITEM_DROP(block_dict, dictkey_size,
                        Py_BuildValue("n", (Py_ssize_t) fz_image_size(ctx, image)));
        DICT_SETITEM_DROP(block_dict, dictkey_image, bytes);

        fz_drop_buffer(ctx, freebuf);
    }
    fz_catch(ctx) {;}
    return;
}

static void JM_make_text_block(fz_context *ctx, fz_stext_block *block, PyObject *block_dict, int raw, fz_buffer *buff, fz_rect tp_rect)
{
    fz_stext_line *line;
    PyObject *line_list = PyList_New(0), *line_dict;
    fz_rect block_rect = fz_empty_rect;
    for (line = block->u.t.first_line; line; line = line->next) {
        if (fz_is_empty_rect(fz_intersect_rect(tp_rect, line->bbox)) &&
            !fz_is_infinite_rect(tp_rect)) {
            continue;
        }
        line_dict = PyDict_New();
        fz_rect line_rect = JM_make_spanlist(ctx, line_dict, line, raw, buff, tp_rect);
        block_rect = fz_union_rect(block_rect, line_rect);
        DICT_SETITEM_DROP(line_dict, dictkey_wmode,
                    Py_BuildValue("i", line->wmode));
        DICT_SETITEM_DROP(line_dict, dictkey_dir, JM_py_from_point(line->dir));
        DICT_SETITEM_DROP(line_dict, dictkey_bbox,
                    JM_py_from_rect(line_rect));
        LIST_APPEND_DROP(line_list, line_dict);
    }
    DICT_SETITEM_DROP(block_dict, dictkey_bbox, JM_py_from_rect(block_rect));
    DICT_SETITEM_DROP(block_dict, dictkey_lines, line_list);
    return;
}

void JM_make_textpage_dict(fz_context *ctx, fz_stext_page *tp, PyObject *page_dict, int raw)
{
    fz_stext_block *block;
    fz_buffer *text_buffer = fz_new_buffer(ctx, 128);
    PyObject *block_dict, *block_list = PyList_New(0);
    fz_rect tp_rect = tp->mediabox;
    int block_n = -1;
    for (block = tp->first_block; block; block = block->next) {
        block_n++;
        if (!fz_contains_rect(tp_rect, block->bbox) &&
            !fz_is_infinite_rect(tp_rect) &&
            block->type == FZ_STEXT_BLOCK_IMAGE) {
            continue;
        }
        if (!fz_is_infinite_rect(tp_rect) &&
            fz_is_empty_rect(fz_intersect_rect(tp_rect, block->bbox))) {
            continue;
        }

        block_dict = PyDict_New();
        DICT_SETITEM_DROP(block_dict, dictkey_number, Py_BuildValue("i", block_n));
        DICT_SETITEM_DROP(block_dict, dictkey_type, Py_BuildValue("i", block->type));
        if (block->type == FZ_STEXT_BLOCK_IMAGE) {
            DICT_SETITEM_DROP(block_dict, dictkey_bbox, JM_py_from_rect(block->bbox));
            JM_make_image_block(ctx, block, block_dict);
        } else {
            JM_make_text_block(ctx, block, block_dict, raw, text_buffer, tp_rect);
        }

        LIST_APPEND_DROP(block_list, block_dict);
    }
    DICT_SETITEM_DROP(page_dict, dictkey_blocks, block_list);
    fz_drop_buffer(ctx, text_buffer);
}



//---------------------------------------------------------------------
char *
JM_copy_rectangle(fz_context *ctx, fz_stext_page *page, fz_rect area)
{
	fz_stext_block *block;
	fz_stext_line *line;
	fz_stext_char *ch;
	fz_buffer *buffer;
	unsigned char *s;
	int need_new_line = 0;

	buffer = fz_new_buffer(ctx, 1024);
	fz_try(ctx) {
		for (block = page->first_block; block; block = block->next) {
			if (block->type != FZ_STEXT_BLOCK_TEXT)
				continue;
			for (line = block->u.t.first_line; line; line = line->next) {
				int line_had_text = 0;
				for (ch = line->first_char; ch; ch = ch->next) {
					fz_rect r = JM_char_bbox(ctx, line, ch);
					if (JM_rects_overlap(area, r)) {
						line_had_text = 1;
						if (need_new_line) {
							fz_append_string(ctx, buffer, "\n");
							need_new_line = 0;
						}
						fz_append_rune(ctx, buffer, ch->c < 32 ? FZ_REPLACEMENT_CHARACTER : ch->c);
					}
				}
				if (line_had_text)
					need_new_line = 1;
			}
		}
		fz_terminate_buffer(ctx, buffer);
	}
	fz_catch(ctx) {
		fz_drop_buffer(ctx, buffer);
		fz_rethrow(ctx);
	}


	fz_buffer_extract(ctx, buffer, &s); /* take over the data */
	fz_drop_buffer(ctx, buffer);
	return (char*)s;
}
//---------------------------------------------------------------------




fz_buffer *JM_object_to_buffer(fz_context *ctx, pdf_obj *what, int compress, int ascii)
{
    fz_buffer *res=NULL;
    fz_output *out=NULL;
    fz_try(ctx) {
        res = fz_new_buffer(ctx, 512);
        out = fz_new_output_with_buffer(ctx, res);
        pdf_print_obj(ctx, out, what, compress, ascii);
    }
    fz_always(ctx) {
        fz_drop_output(ctx, out);
    }
    fz_catch(ctx) {
        fz_rethrow(ctx);
    }
    fz_terminate_buffer(ctx, res);
    return res;
}

//-----------------------------------------------------------------------------
// Merge the /Resources object created by a text pdf device into the page.
// The device may have created multiple /ExtGState/Alp? and /Font/F? objects.
// These need to be renamed (renumbered) to not overwrite existing page
// objects from previous executions.
// Returns the next available numbers n, m for objects /Alp<n>, /F<m>.
//-----------------------------------------------------------------------------
PyObject *JM_merge_resources(fz_context *ctx, pdf_page *page, pdf_obj *temp_res)
{
    // page objects /Resources, /Resources/ExtGState, /Resources/Font
    pdf_obj *resources = pdf_dict_get(ctx, page->obj, PDF_NAME(Resources));
    pdf_obj *main_extg = pdf_dict_get(ctx, resources, PDF_NAME(ExtGState));
    pdf_obj *main_fonts = pdf_dict_get(ctx, resources, PDF_NAME(Font));

    // text pdf device objects /ExtGState, /Font
    pdf_obj *temp_extg = pdf_dict_get(ctx, temp_res, PDF_NAME(ExtGState));
    pdf_obj *temp_fonts = pdf_dict_get(ctx, temp_res, PDF_NAME(Font));


    int max_alp = -1, max_fonts = -1, i, n;
    char text[20];

    // Handle /Alp objects
    if (pdf_is_dict(ctx, temp_extg))  // any created at all?
    {
        n = pdf_dict_len(ctx, temp_extg);
        if (pdf_is_dict(ctx, main_extg)) {  // does page have /ExtGState yet?
            for (i = 0; i < pdf_dict_len(ctx, main_extg); i++) {
                // get highest number of objects named /Alpxxx
                char *alp = (char *) pdf_to_name(ctx, pdf_dict_get_key(ctx, main_extg, i));
                if (strncmp(alp, "Alp", 3) != 0) continue;
                int j = fz_atoi(alp + 3);
                if (j > max_alp) max_alp = j;
            }
        }
        else  // create a /ExtGState for the page
            main_extg = pdf_dict_put_dict(ctx, resources, PDF_NAME(ExtGState), n);

        max_alp += 1;
        for (i = 0; i < n; i++)  // copy over renumbered /Alp objects
        {
            char *alp = (char *) pdf_to_name(ctx, pdf_dict_get_key(ctx, temp_extg, i));
            int j = fz_atoi(alp + 3) + max_alp;
            fz_snprintf(text, sizeof(text), "Alp%d", j);  // new name
            pdf_obj *val = pdf_dict_get_val(ctx, temp_extg, i);
            pdf_dict_puts(ctx, main_extg, text, val);
        }
    }


    if (pdf_is_dict(ctx, main_fonts)) { // has page any fonts yet?
        for (i = 0; i < pdf_dict_len(ctx, main_fonts); i++) { // get max font number
            char *font = (char *) pdf_to_name(ctx, pdf_dict_get_key(ctx, main_fonts, i));
            if (strncmp(font, "F", 1) != 0) continue;
            int j = fz_atoi(font + 1);
            if (j > max_fonts) max_fonts = j;
        }
    }
    else  // create a Resources/Font for the page
        main_fonts = pdf_dict_put_dict(ctx, resources, PDF_NAME(Font), 2);

    max_fonts += 1;
    for (i = 0; i < pdf_dict_len(ctx, temp_fonts); i++) { // copy renumbered fonts
        char *font = (char *) pdf_to_name(ctx, pdf_dict_get_key(ctx, temp_fonts, i));
        int j = fz_atoi(font + 1) + max_fonts;
        fz_snprintf(text, sizeof(text), "F%d", j);
        pdf_obj *val = pdf_dict_get_val(ctx, temp_fonts, i);
        pdf_dict_puts(ctx, main_fonts, text, val);
    }
    return Py_BuildValue("ii", max_alp, max_fonts); // next available numbers
}


//-----------------------------------------------------------------------------
// version of fz_show_string, which covers SMALL CAPS
//-----------------------------------------------------------------------------
fz_matrix
JM_show_string_cs(fz_context *ctx, fz_text *text, fz_font *user_font, fz_matrix trm, const char *s,
	int wmode, int bidi_level, fz_bidi_direction markup_dir, fz_text_language language)
{
	fz_font *font=NULL;
	int gid, ucs;
	float adv;

	while (*s)
	{
		s += fz_chartorune(&ucs, s);
        gid = fz_encode_character_sc(ctx, user_font, ucs);
        if (gid == 0) {
		    gid = fz_encode_character_with_fallback(ctx, user_font, ucs, 0, language, &font);
        } else {
            font = user_font;
        }
		fz_show_glyph(ctx, text, font, trm, gid, ucs, wmode, bidi_level, markup_dir, language);
		adv = fz_advance_glyph(ctx, font, gid, wmode);
		if (wmode == 0)
			trm = fz_pre_translate(trm, adv, 0);
		else
			trm = fz_pre_translate(trm, 0, -adv);
	}

	return trm;
}


//-----------------------------------------------------------------------------
// version of fz_show_string, which also covers UCDN script
//-----------------------------------------------------------------------------
fz_matrix JM_show_string(fz_context *ctx, fz_text *text, fz_font *user_font, fz_matrix trm, const char *s, int wmode, int bidi_level, fz_bidi_direction markup_dir, fz_text_language language, int script)
{
    fz_font *font;
    int gid, ucs;
    float adv;

    while (*s) {
        s += fz_chartorune(&ucs, s);
        gid = fz_encode_character_with_fallback(ctx, user_font, ucs, script, language, &font);
        fz_show_glyph(ctx, text, font, trm, gid, ucs, wmode, bidi_level, markup_dir, language);
        adv = fz_advance_glyph(ctx, font, gid, wmode);
        if (wmode == 0)
            trm = fz_pre_translate(trm, adv, 0);
        else
            trm = fz_pre_translate(trm, 0, -adv);
    }
    return trm;
}


//-----------------------------------------------------------------------------
// return a fz_font from a number of parameters
//-----------------------------------------------------------------------------
fz_font *JM_get_font(fz_context *ctx,
    char *fontname,
    char *fontfile,
    PyObject *fontbuffer,
    int script,
    int lang,
    int ordering,
    int is_bold,
    int is_italic,
    int is_serif,
    int embed)
{
    const unsigned char *data = NULL;
    int size, index=0;
    fz_buffer *res = NULL;
    fz_font *font = NULL;
    fz_try(ctx) {
        if (fontfile) goto have_file;
        if (EXISTS(fontbuffer)) goto have_buffer;
        if (ordering > -1) goto have_cjk;
        if (fontname) goto have_base14;
        goto have_noto;

        // Base-14 or a MuPDF builtin font
        have_base14:;
        font = fz_new_base14_font(ctx, fontname);
        if (font) {
            goto fertig;
        }
        font = fz_new_builtin_font(ctx, fontname, is_bold, is_italic);
        goto fertig;

        // CJK font
        have_cjk:;
        font = fz_new_cjk_font(ctx, ordering);
        goto fertig;

        // fontfile
        have_file:;
        font = fz_new_font_from_file(ctx, NULL, fontfile, index, 0);
        goto fertig;

        // fontbuffer
        have_buffer:;
        res = JM_BufferFromBytes(ctx, fontbuffer);
        font = fz_new_font_from_buffer(ctx, NULL, res, index, 0);
        goto fertig;

        // Check for NOTO font
        have_noto:;
        data = fz_lookup_noto_font(ctx, script, lang, &size, &index);
        if (data) font = fz_new_font_from_memory(ctx, NULL, data, size, index, 0);
        if (font) goto fertig;
        font = fz_load_fallback_font(ctx, script, lang, is_serif, is_bold, is_italic);
        goto fertig;

        fertig:;
        if (!font) {
            RAISEPY(ctx, MSG_FONT_FAILED, PyExc_RuntimeError);
        }
<<<<<<< HEAD
=======
        #if FZ_VERSION_MAJOR == 1 && FZ_VERSION_MINOR >= 22
>>>>>>> 76826e7c
        // if font allows this, set embedding
        if (!font->flags.never_embed) {
            fz_set_font_embedding(ctx, font, embed);
        }
<<<<<<< HEAD
=======
        #endif
>>>>>>> 76826e7c
    }
    fz_always(ctx) {
        fz_drop_buffer(ctx, res);
    }
    fz_catch(ctx) {
        fz_rethrow(ctx);
    }
    return font;
}

%}<|MERGE_RESOLUTION|>--- conflicted
+++ resolved
@@ -1011,18 +1011,12 @@
         if (!font) {
             RAISEPY(ctx, MSG_FONT_FAILED, PyExc_RuntimeError);
         }
-<<<<<<< HEAD
-=======
         #if FZ_VERSION_MAJOR == 1 && FZ_VERSION_MINOR >= 22
->>>>>>> 76826e7c
         // if font allows this, set embedding
         if (!font->flags.never_embed) {
             fz_set_font_embedding(ctx, font, embed);
         }
-<<<<<<< HEAD
-=======
         #endif
->>>>>>> 76826e7c
     }
     fz_always(ctx) {
         fz_drop_buffer(ctx, res);
