.. include:: header.rst

<<<<<<< HEAD
Change Log
==========

**Changes in Version 1.21.1 (2022-12-13)**

* This release uses `MuPDF-1.21.1`.

* Bug fixes:

  * **Fixed** `#2110 <https://github.com/pymupdf/PyMuPDF/issues/2110>`_: Fully embedded font is extracted only partially if it occupies more than one object
  * **Fixed** `#2094 <https://github.com/pymupdf/PyMuPDF/issues/2094>`_: Rectangle Detection Logic
  * **Fixed** `#2088 <https://github.com/pymupdf/PyMuPDF/issues/2088>`_: Destination point not set for named links in toc
  * **Fixed** `#2087 <https://github.com/pymupdf/PyMuPDF/issues/2087>`_: Image with Filter "[/FlateDecode/JPXDecode]" not extracted
  * **Fixed** `#2086 <https://github.com/pymupdf/PyMuPDF/issues/2086>`_: Document.save() owner_pw & user_pw has buffer overflow bug
  * **Fixed** `#2076 <https://github.com/pymupdf/PyMuPDF/issues/2076>`_: Segfault in fitz.py
  * **Fixed** `#2057 <https://github.com/pymupdf/PyMuPDF/issues/2057>`_: Document.save garbage parameter not working in PyMuPDF 1.21.0
  * **Fixed** `#2051 <https://github.com/pymupdf/PyMuPDF/issues/2051>`_: Missing DPI Parameter
  * **Fixed** `#2048 <https://github.com/pymupdf/PyMuPDF/issues/2048>`_: Invalid size of TextPage and bbox with newest version 1.21.0
  * **Fixed** `#2045 <https://github.com/pymupdf/PyMuPDF/issues/2045>`_: SystemError: <built-in function Page_get_texttrace> returned a result with an error set
  * **Fixed** `#2039 <https://github.com/pymupdf/PyMuPDF/issues/2039>`_: 1.21.0 fails to build against system libmupdf
  * **Fixed** `#2036 <https://github.com/pymupdf/PyMuPDF/issues/2036>`_: Archive::Archive defined twice

* Other

  * Swallow "&zoom=nan" in link uri strings.
  * Add new Page utility methods `Page.replace_image()` and `Page.delete_image()`.

* Documentation:

  * `#2040 <https://github.com/pymupdf/PyMuPDF/issues/2040>`_: Added note about test failure with non-default build of MuPDF, to `tests/README.md`.
  * `#2037 <https://github.com/pymupdf/PyMuPDF/issues/2037>`_: In `docs/installation.rst`, mention incompatibility with chocolatey.org on Windows.
  * `#2061 <https://github.com/pymupdf/PyMuPDF/issues/2061>`_: Fixed description of `Annot.file_info`.
  * `#2065 <https://github.com/pymupdf/PyMuPDF/issues/2065>`_: Show how to insert internal PDF link.
  * Improved description of building from source without an sdist.
  * Added information about running tests.
  * `#2084 <https://github.com/pymupdf/PyMuPDF/issues/2084>`_: Fixed broken link to PyMuPDF-Utilities.


**Changes in Version 1.21.0 (2022-11-8)**

* This release uses `MuPDF-1.21.0`.

* New feature: Stories.

* Added wheels for Python-3.11.

* Bug fixes:

  * **Fixed** `#1701 <https://github.com/pymupdf/PyMuPDF/issues/1701>`_: Broken custom image insertion.
  * **Fixed** `#1854 <https://github.com/pymupdf/PyMuPDF/issues/1854>`_: `Document.delete_pages()` declines keyword arguments.
  * **Fixed** `#1868 <https://github.com/pymupdf/PyMuPDF/issues/1868>`_: Access Violation Error at `page.apply_redactions()`.
  * **Fixed** `#1909 <https://github.com/pymupdf/PyMuPDF/issues/1909>`_: Adding text with `fontname="Helvetica"` can silently fail.
  * **Fixed** `#1913 <https://github.com/pymupdf/PyMuPDF/issues/1913>`_: `draw_rect()`: does not respect width if color is not specified.
  * **Fixed** `#1917 <https://github.com/pymupdf/PyMuPDF/issues/1917>`_: `subset_fonts()`: make it possible to silence the stdout.
  * **Fixed** `#1936 <https://github.com/pymupdf/PyMuPDF/issues/1936>`_: Rectangle detection can be incorrect producing wrong output.
  * **Fixed** `#1945 <https://github.com/pymupdf/PyMuPDF/issues/1945>`_: Segmentation fault when saving with `clean=True`.
  * **Fixed** `#1965 <https://github.com/pymupdf/PyMuPDF/issues/1965>`_: `pdfocr_save()` Hard Crash.
  * **Fixed** `#1971 <https://github.com/pymupdf/PyMuPDF/issues/1971>`_: Segmentation fault when using `get_drawings()`.
  * **Fixed** `#1946 <https://github.com/pymupdf/PyMuPDF/issues/1946>`_: `block_no` and `block_type` switched in `get_text()` docs.
  * **Fixed** `#2013 <https://github.com/pymupdf/PyMuPDF/issues/2013>`_: AttributeError: 'Widget' object has no attribute '_annot' in delete widget.

* Misc changes to core code:

  * Fixed various compiler warnings and a sequence-point bug.
  * Added support for Memento builds.
  * Fixed leaks detected by Memento in test suite.
  * Fixed handling of exceptions in set_name() and set_rect().
  * Allow build with latest MuPDF, for regular testing of PyMuPDF master.
  * Cope with new MuPDF exceptions when setting rect for some Annot types.
  * Reduced cosmetic differences between MuPDF's config.h and PyMuPDF's _config.h.
  * Cope with various changes to MuPDF API.

* Other:

  * Fixed various broken links and typos in docs.
  * Mention install of `swig-python` on MacOS for #875.
  * Added (untested) wheels for macos-arm64.
  



**Changes in Version 1.20.2**

* This release uses `MuPDF-1.20.3`.

* **Fixed** `#1787 <https://github.com/pymupdf/PyMuPDF/issues/1787>`_.
  Fix linking issues on Unix systems.

* **Fixed** `#1824 <https://github.com/pymupdf/PyMuPDF/issues/1824>`_.
  SegFault when applying redactions overlapping a transparent image. (Fixed
  in `MuPDF-1.20.3`.)

* Improvements to documentation:

  * Improved information about building from source in `docs/installation.rst`.
  * Clarified memory allocation setting `JM_MEMORY` in `docs/tools.rst`.
  * Fixed link to PDF Reference manual in `docs/app3.rst`.
  * Fixed building of html documentation on OpenBSD.
  * Moved old `docs/faq.rst` into separate `docs/recipes-*` files.

* Removed some unused files and directories:

  * `installation/`
  * `docs/wheelnames.txt`


**Changes in Version 1.20.1**

* **Fixed** `#1724 <https://github.com/pymupdf/PyMuPDF/issues/1724>`_.
  Fix for building on FreeBSD.

* **Fixed** `#1771 <https://github.com/pymupdf/PyMuPDF/issues/1771>`_.
  `linkDest()` had a broken call to `re.match()`, introduced in 1.20.0.

* **Fixed** `#1751 <https://github.com/pymupdf/PyMuPDF/issues/1751>`_.
  `get_drawings()` and `get_cdrawings()` previously always returned with `closePath=False`.

* **Fixed** `#1645 <https://github.com/pymupdf/PyMuPDF/issues/1645>`_.
  Default FreeText annotation text color is now black.

* Improvements to sphinx-generated documentation:

  * Use readthedocs theme with enhancements.
  * Renamed the `.txt` files to have `.rst` suffixes.

------

**Changes in Version 1.20.0**

This release uses `MuPDF-1.20.0`, released 2022-06-15.

* Cope with new MuPDF link uri format, changed from `#<int>,<int>,<int>` to `#page=<int>&zoom=<float>,<float>,<float>`.

 * In `tests/test_insertpdf.py`, use new reference output `joined-1.20.pdf`. We also check that new output values are approximately the same as the old ones.

* **Fixed** `#1738 <https://github.com/pymupdf/PyMuPDF/issues/1738>`_. Leak of `pdf_graft_map`.
  Also fixed a SEGV issue that this seemed to expose, caused by incorrect freeing of underlying fz_document.

* **Fixed** `#1733 <https://github.com/pymupdf/PyMuPDF/issues/1733>`_. Fixed ownership of `Annotation.get_pixmap()`.

Changes to build/release process:

* If pip builds from source because an appropriate wheel is not available, we no longer require MuPDF to be pre-installed. Instead the required MuPDF source is embedded in the sdist and automatically built into PyMuPDF.

* Various changes to `setup.py` to download the required MuPDF release as required. See comments at start of setup.py for details.

* Added `.github/workflows/build_wheels.yml` to control building of wheels on Github.

------

**Changes in Version 1.19.6**

* **Fixed** `#1620 <https://github.com/pymupdf/PyMuPDF/issues/1620>`_. The :ref:`TextPage` created by :meth:`Page.get_textpage` will now be freed correctly (removed memory leak).
* **Fixed** `#1601 <https://github.com/pymupdf/PyMuPDF/issues/1601>`_. Document open errors should now be more concise and easier to interpret. In the course of this, two PyMuPDF-specific Python exceptions have been **added:**

    - `EmptyFileError` -- raised when trying to create a :ref:`Document` (`fitz.open()`) from an empty file or zero-length memory.
    - `FileDataError` -- raised when MuPDF encounters irrecoverable document structure issues.

* **Added** :meth:`Page.load_widget` given a PDF field's xref.

* **Added** Dictionary :attr:`pdfcolor` which provide the about 500 colors defined as PDF color values with the lower case color name as key.

* **Added** algebra functionality to the :ref:`Quad` class. These objects can now also be added and subtracted among themselves, and be multiplied by numbers and matrices.

* **Added** new constants defining the default text extraction flags for more comfortable handling. Their naming convention is like :data:`TEXTFLAGS_WORDS` for `page.get_text("words")`. See :ref:`text_extraction_flags`.

* **Changed** :meth:`Page.annots` and :meth:`Page.widgets` to detect and prevent reloading the page (illegally) inside the iterator loops via :meth:`Document.reload_page`. Doing this brings down the interpretor. Documented clean ways to do annotation and widget mass updates within properly designed loops.

* **Changed** several internal utility functions to become standalone ("SWIG inline") as opposed to be part of the :ref:`Tools` class. This, among other things, increases the performance of geometry object creation.

* **Changed** :meth:`Document.update_stream` to always accept stream updates - whether or not the dictionary object behind the xref already is a stream. Thus the former `new` parameter is now ignored and will be removed in v1.20.0.


------

**Changes in Version 1.19.5**

* **Fixed** `#1518 <https://github.com/pymupdf/PyMuPDF/issues/1518>`_. A limited "fix": in some cases, rectangles and quadrupels were not correctly encoded to support re-drawing by :ref:`Shape`.

* **Fixed** `#1521 <https://github.com/pymupdf/PyMuPDF/issues/1521>`_. This had the same ultimate reason behind issue #1510.

* **Fixed** `#1513 <https://github.com/pymupdf/PyMuPDF/issues/1513>`_. Some Optional Content functions did not support non-ASCII characters.

* **Fixed** `#1510 <https://github.com/pymupdf/PyMuPDF/issues/1510>`_. Support more soft-mask image subtypes.

* **Fixed** `#1507 <https://github.com/pymupdf/PyMuPDF/issues/1507>`_. Immunize against items in the outlines chain, that are `"null"` objects.

* **Fixed** re-opened `#1417 <https://github.com/pymupdf/PyMuPDF/issues/1417>`_. ("too many open files"). This was due to insufficient calls to MuPDF's `fz_drop_document()`. This also fixes `#1550 <https://github.com/pymupdf/PyMuPDF/issues/1550>`_.

* **Fixed** several undocumented issues in relation to incorrectly setting the text span origin :data:`point_like`.

* **Fixed** undocumented error computing the character bbox in method :meth:`Page.get_texttrace` when text is **flipped** (as opposed to just rotated).

* **Added** items to the dictionary returned by :meth:`image_properties`: `orientation` and `transform` report the natural image orientation (EXIF data).

* **Added** method :meth:`Document.xref_copy`. It will make a given target PDF object an exact copy of a source object.


------

**Changes in Version 1.19.4**


* **Fixed** `#1505 <https://github.com/pymupdf/PyMuPDF/issues/1505>`_. Immunize against circular outline items.

* **Fixed** `#1484 <https://github.com/pymupdf/PyMuPDF/issues/1484>`_. Correct CropBox coordinates are now returned in all situations.

* **Fixed** `#1479 <https://github.com/pymupdf/PyMuPDF/issues/1479>`_.

* **Fixed** `#1474 <https://github.com/pymupdf/PyMuPDF/issues/1474>`_. TextPage objects are now properly deleted again.

* **Added** :ref:`Page` methods and attributes for PDF `/ArtBox`, `/BleedBox`, `/TrimBox`.

* **Added** global attribute :attr:`TESSDATA_PREFIX` for easy checking of OCR support.

* **Changed** :meth:`Document.xref_set_key` such that dictionary keys will physically be removed if set to value `"null"`.

* **Changed** :meth:`Document.extract_font` to optionally return a dictionary (instead of a tuple).

------

**Changes in Version 1.19.3**

This patch version implements minor improvements for :ref:`Pixmap` and also some important fixes.

* **Fixed** `#1351 <https://github.com/pymupdf/PyMuPDF/discussions/1351>`_. Reverted code that introduced the memory growth in v1.18.15.

* **Fixed** `#1417 <https://github.com/pymupdf/PyMuPDF/discussions/1417>`_. Developped circumvention for growth of open file handles using :meth:`Document.insert_pdf`.

* **Fixed** `#1418 <https://github.com/pymupdf/PyMuPDF/discussions/1418>`_. Developped circumvention for memory growth using :meth:`Document.insert_pdf`.

* **Fixed** `#1430 <https://github.com/pymupdf/PyMuPDF/discussions/1430>`_. Developped circumvention for mass pixmap generations of document pages.

* **Fixed** `#1433 <https://github.com/pymupdf/PyMuPDF/discussions/1433>`_. Solves a bbox error for some Type 3 font in PyMuPDF text processing.

* **Added** :meth:`Pixmap.color_topusage` to determine the share of the most frequently used color. Solves `#1397 <https://github.com/pymupdf/PyMuPDF/discussions/1397>`_.

* **Added** :meth:`Pixmap.warp` which makes a new pixmap from a given arbitrary convex quad inside the pixmap.

* **Added** :attr:`Annot.irt_xref` and :meth:`Annot.set_irt_xref` to inquire or set the `/IRT` ("In Responde To") property of an annotation. Implements `#1450 <https://github.com/pymupdf/PyMuPDF/discussions/1450>`_.

* **Added** :meth:`Rect.torect` and :meth:`IRect.torect` which compute a matrix that transforms to a given other rectangle.

* **Changed** :meth:`Pixmap.color_count` to also return the count of each color.
* **Changed** :meth:`Page.get_texttrace` to also return correct span and character bboxes if `span["dir"] != (1, 0)`.

------

**Changes in Version 1.19.2**

This patch version implements minor improvements for :meth:`Page.get_drawings` and also some important fixes.

* **Fixed** `#1388 <https://github.com/pymupdf/PyMuPDF/discussions/1388>`_. Fixed intermittent memory corruption when insert or updating annotations.

* **Fixed** `#1375 <https://github.com/pymupdf/PyMuPDF/discussions/1375>`_. Inconsistencies between line numbers as returned by the "words" and the "dict" options of :meth:`Page.get_text` have been corrected.

* **Fixed** `#1364 <https://github.com/pymupdf/PyMuPDF/issues/1342>`_. The check for being a `"rawdict"` span in :meth:`recover_span_quad` now works correctly.

* **Fixed** `#1342 <https://github.com/pymupdf/PyMuPDF/issues/1364>`_. Corrected the check for rectangle infiniteness in :meth:`Page.show_pdf_page`.

* **Changed** :meth:`Page.get_drawings`, :meth:`Page.get_cdrawings` to return an indicator on the area orientation covered by a rectangle. This implements `#1355 <https://github.com/pymupdf/PyMuPDF/issues/1355>`_. Also, the recognition rate for rectangles and quads has been significantly improved.

* **Changed** all text search and extraction methods to set the new `flags` option `TEXT_MEDIABOX_CLIP` to ON by default. That bit causes the automatic suppression of all characters that are completely outside a page's mediabox (in as far as that notion is supported for a document type). This eliminates the need for using `clip=page.rect` or similar for omitting text outside the visible area.

* **Added** parameter `"dpi"` to :meth:`Page.get_pixmap` and :meth:`Annot.get_pixmap`. When given, parameter `"matrix"` is ignored, and a :ref:`Pixmap` with the desired dots per inch is created.

* **Added** attributes :attr:`Pixmap.is_monochrome` and :attr:`Pixmap.is_unicolor` allowing fast checks of pixmap properties. Addresses `#1397 <https://github.com/pymupdf/PyMuPDF/discussions/1397>`_.

* **Added** method :meth:`Pixmap.color_count` to determine the unique colors in the pixmap.

* **Added** boolean parameter `"compress"` to PDF document method :meth:`Document.update_stream`. Addresses / enables solution for `#1408 <https://github.com/pymupdf/PyMuPDF/discussions/1408>`_.

------

**Changes in Version 1.19.1**

This is the first patch version to support MuPDF v1.19.0. Apart from one bug fix, it includes important improvements for OCR support and the option to **sort extracted text** to the standard reading order "from top-left to bottom-right".

* **Fixed** `#1328 <https://github.com/pymupdf/PyMuPDF/issues/1328>`_. "words" text extraction again returns correct `(x0, y0)` coordinates.

* **Changed** :meth:`Page.get_textpage_ocr`: it now supports parameter `dpi` to control OCR quality. It is also possible to choose whether the **full page** should be OCRed or **only the images displayed** by the page.

* **Changed** :meth:`Page.get_drawings` and :meth:`Page.get_cdrawings` to automatically convert colors to RGB color tuples. Implements `#1332 <https://github.com/pymupdf/PyMuPDF/discussions/1332>`_. Similar change was applied to :meth:`Page.get_texttrace`.

* **Changed** :meth:`Page.get_text` to support a parameter `sort`. If set to `True` the output is conveniently sorted.


------

**Changes in Version 1.19.0**

This is the first version supporting MuPDF 1.19.*, published 2021-10-05. It introduces many new features compared to the previous version 1.18.*.

PyMuPDF has now picked up integrated Tesseract OCR support, which was already present in MuPDF v1.18.0.

* Supported images can be OCRed via their :ref:`Pixmap` which results in a 1-page PDF with a text layer.
* All supported document pages (i.e. not only PDFs), can be OCRed using specialized text extraction methods. The result is a mixture of standard and OCR text (depending on which part of the page was deemed to require OCRing) that can be searched and extracted without restrictions.
* All this requires an independent installation of Tesseract. MuPDF actually (only) needs the location of Tesseract's `"tessdata"` folder, where its language support data are stored. This location must be available as environment variable `TESSDATA_PREFIX`.

A new MuPDF feature is **journalling PDF updates**, which is also supported by this PyMuPDF version. Changes may be logged, rolled back or replayed, allowing to implement a whole new level of control over PDF document integrity -- similar to functions present in modern database systems.

A third feature (unrelated to the new MuPDF version) includes the ability to detect when page **objects cover or hide each other**. It is now e.g. possible to see that text is covered by a drawing or an image.

* **Changed** terminology and meaning of important geometry concepts: Rectangles are now characterized as *finite*, *valid* or *empty*, while the definitions of these terms have also changed. Rectangles specifically are now thought of being "open": not all corners and sides are considered part of the retangle. Please do read the :ref:`Rect` section for details.

* **Added** new parameter `"no_new_id"` to :meth:`Document.save` / :meth:`Document.tobytes` methods. Use it to suppress updating the second item of the document `/ID` which in PDF indicates that the original file has been updated. If the PDF has no `/ID` at all yet, then no new one will be created either.

* **Added** a **journalling facility** for PDF updates. This allows logging changes, undoing or redoing them, or saving the journal for later use. Refer to :meth:`Document.journal_enable` and friends.

* **Added** new :ref:`Pixmap` methods :meth:`Pixmap.pdfocr_save` and :meth:`Pixmap.pdfocr_tobytes`, which generate a 1-page PDF containing the pixmap as PNG image with OCR text layer.

* **Added** :meth:`Page.get_textpage_ocr` which executes optical character recognition for the page, then extracts the results and stores them together with "normal" page content in a :ref:`TextPage`. Use or reuse this object in subsequent text extractions and text searches to avoid multiple efforts. The existing text search and text extraction methods have been extended to support a separately created textpage -- see next item.

* **Added** a new parameter `textpage` to text extraction and text search methods. This allows reuse of a previously created :ref:`TextPage` and thus achieves significant runtime benefits -- which is especially important for the new OCR features. But "normal" text extractions can definitely also benefit.

* **Added** :meth:`Page.get_texttrace`, a technical method delivering low-level text character properties. It was present before as a private method, but the author felt it now is mature enough to be officially available. It specifically includes a "sequence number" which indicates the page appearance build operation that painted the text.

* **Added** :meth:`Page.get_bboxlog` which delivers the list of rectangles of page objects like text, images or drawings. Its significance lies in its sequence: rectangles intersecting areas with a lower index are covering or hiding them.

* **Changed** methods :meth:`Page.get_drawings` and :meth:`Page.get_cdrawings` to include a "sequence number" indicating the page appearance build operation that created the drawing.

* **Fixed** `#1311 <https://github.com/pymupdf/PyMuPDF/issues/1311>`_. Field values in comboboxes should now be handled correctly.
* **Fixed** `#1290 <https://github.com/pymupdf/PyMuPDF/issues/1290>`_. Error was caused by incorrect rectangle emptiness check, which is fixed due to new geometry logic of this version.
* **Fixed** `#1286 <https://github.com/pymupdf/PyMuPDF/issues/1286>`_. Text alignment for redact annotations is working again.
* **Fixed** `#1287 <https://github.com/pymupdf/PyMuPDF/issues/1287>`_. Infinite loop issue for non-Windows systems when applying some redactions has been resolved.
* **Fixed** `#1284 <https://github.com/pymupdf/PyMuPDF/issues/1284>`_. Text layout destruction after applying redactions in some cases has been resolved.

------

**Changes in Version 1.18.18 / 1.18.19**

* **Fixed** issue `#1266 <https://github.com/pymupdf/PyMuPDF/issues/1266>`_. Failure to set :attr:`Pixmap.samples` in important cases, was hotfixed in a new version 1.18.19.

* **Fixed** issue `#1257 <https://github.com/pymupdf/PyMuPDF/issues/1257>`_. Removing the read-only flag from PDF fields is now possible.

* **Fixed** issue `#1252 <https://github.com/pymupdf/PyMuPDF/issues/1252>`_. Now correctly specifying the `zoom` value for PDF link annotations.

* **Fixed** issue `#1244 <https://github.com/pymupdf/PyMuPDF/issues/1244>`_. Now correctly computing the transform matrix in :meth:`Page.get_image__bbox`.

* **Fixed** issue `#1241 <https://github.com/pymupdf/PyMuPDF/issues/1241>`_. Prevent returning artifact characters in :meth:`Page.get_textbox`, which happened in certain constellations.

* **Fixed** issue `#1234 <https://github.com/pymupdf/PyMuPDF/issues/1234>`_. Avoid creating infinite rectangles in corner cases -- :meth:`Page.get_drawings`, :meth:`Page.get_cdrawings`.

* **Added** test data and test scripts to the source PyPI source distribution.

------

**Changes in Version 1.18.17**

Focus of this version are major performance improvements of selected functions.

* **Fixed** issue `#1199 <https://github.com/pymupdf/PyMuPDF/issues/1199>`_. Using a non-existing page number in :meth:`Document.get_page_images` and friends will no longer lead to segfaults.

* **Changed** :meth:`Page.get_drawings` to now differentiate between "stroke", "fill" and combined paths. Paths containing more than one rectangle (i.e. "re" items) are now supported. Extracting "clipped" paths is now available as an option.

* **Added** :meth:`Page.get_cdrawings`, performance-optimized version of :meth:`Page.get_drawings`.

* **Added** :attr:`Pixmap.samples_mv`, *memoryview* of a pixmap's pixel area. Does not copy and thus always accesses the current state of that area.

* **Added** :attr:`Pixmap.samples_ptr`, Python "pointer" to a pixmap's pixel area. Allows much faster creation (factor 800+) of Qt images.



------

**Changes in Version 1.18.16**

* **Fixed** issue `#1184 <https://github.com/pymupdf/PyMuPDF/issues/1184>`_. Existing PDF widget fonts in a PDF are now accepted (i.e. not forcedly changed to a Base-14 font).

* **Fixed** issue `#1154 <https://github.com/pymupdf/PyMuPDF/issues/1154>`_. Text search hits should now be correct when `clip` is specified.

* **Fixed** issue `#1152 <https://github.com/pymupdf/PyMuPDF/issues/1152>`_.

* **Fixed** issue `#1146 <https://github.com/pymupdf/PyMuPDF/issues/1146>`_.

* **Added** :attr:`Link.flags` and :meth:`Link.set_flags` to the :ref:`Link` class. Implements enhancement requests `#1187 <https://github.com/pymupdf/PyMuPDF/issues/1187>`_.

* **Added** option to *simulate* :meth:`TextWriter.fill_textbox` output for predicting the number of lines, that a given text would occupy in the textbox.

* **Added** text output support as subcommand `gettext` to the `fitz` CLI module. Most importantly, original **physical text layout** reproduction is now supported.


------

**Changes in Version 1.18.15**

* **Fixed** issue `#1088 <https://github.com/pymupdf/PyMuPDF/issues/1088>`_. Removing an annotation's fill color should now work again both ways, using the `fill_color=[]` argument in :meth:`Annot.update` as well as `fill=[]` in :meth:`Annot.set_colors`.

* **Fixed** issue `#1081 <https://github.com/pymupdf/PyMuPDF/issues/1081>`_. :meth:`Document.subset_fonts`: fixed an error which created wrong character widths for some fonts.

* **Fixed** issue `#1078 <https://github.com/pymupdf/PyMuPDF/issues/1078>`_. :meth:`Page.get_text` and other methods related to text extraction: changed the default value of the :ref:`TextPage` `flags` parameter. All whitespace and :data:`ligatures` are now preserved.

* **Fixed** issue `#1085 <https://github.com/pymupdf/PyMuPDF/issues/1085>`_. The old *snake_cased* alias of `fitz.detTextlength` is now defined correctly.

* **Changed** :meth:`Document.subset_fonts` will now correctly prefix font subsets with an appropriate six letter uppercase tag, complying with the PDF specification.

* **Added** new method :meth:`Widget.button_states` which returns the possible values that a button-type field can have when being set to "on" or "off".

* **Added** support of text with **Small Capital** letters to the :ref:`Font` and :ref:`TextWriter` classes. This is reflected by an additional bool parameter `small_caps` in various of their methods.


------

**Changes in Version 1.18.14**

* **Finished** implementing new, "snake_cased" names for methods and properties, that were "camelCased" and awkward in many aspects. At the end of this documentation, there is section :ref:`Deprecated` with more background and a mapping of old to new names.

* **Fixed** issue `#1053 <https://github.com/pymupdf/PyMuPDF/issues/1053>`_. :meth:`Page.insert_image`: when given, include image mask in the hash computation.

* **Fixed** issue `#1043 <https://github.com/pymupdf/PyMuPDF/issues/1043>`_. Added `Pixmap.getPNGdata` to the aliases of :meth:`Pixmap.tobytes`.

* **Fixed** an internal error when computing the envelopping rectangle of drawn paths as returned by :meth:`Page.get_drawings`.

* **Fixed** an internal error occasionally causing loops when outputting text via :meth:`TextWriter.fill_textbox`.

* **Added** :meth:`Font.char_lengths`, which returns a tuple of character widths of a string.

* **Added** more ways to specify pages in :meth:`Document.delete_pages`. Now a sequence (list, tuple or range) can be specified, and the Python `del` statement can be used. In the latter case, Python `slices` are also accepted.

* **Changed** :meth:`Document.del_toc_item`, which disables a single item of the TOC: previously, the title text was removed. Instead, now the complete item will be shown grayed-out by supporting viewers.


------

**Changes in Version 1.18.13**

* **Fixed** issue `#1014 <https://github.com/pymupdf/PyMuPDF/issues/1014>`_.
* **Fixed** an internal memory leak when computing image bboxes -- :meth:`Page.get_image_bbox`.
* **Added** support for low-level access and modification of the PDF trailer. Applies to :meth:`Document.xref_get_keys`, :meth:`Document.xref_get_key`, and :meth:`Document.xref_set_key`.
* **Added** documentation for maintaining private entries in PDF metadata.
* **Added** documentation for handling transparent image insertions, :meth:`Page.insert_image`.
* **Added** :meth:`Page.get_image_rects`, an improved version of :meth:`Page.get_image_bbox`.
* **Changed** :meth:`Document.delete_pages` to support various ways of specifying pages to delete. Implements `#1042 <https://github.com/pymupdf/PyMuPDF/issues/1042>`_.
* **Changed** :meth:`Page.insert_image` to also accept the xref of an existing image in the file. This allows "copying" images between pages, and extremely fast mutiple insertions.
* **Changed** :meth:`Page.insert_image` to also accept the integer parameter `alpha`. To be used for performance improvements.
* **Changed** :meth:`Pixmap.set_alpha` to support new parameters for pre-multiplying colors with their alpha values and setting a specific color to fully transparent (e.g. white).
* **Changed** :meth:`Document.embfile_add` to automatically set creation and modification date-time. Correspondingly, :meth:`Document.embfile_upd` automatically maintains modification date-time (`/ModDate` PDF key), and :meth:`Document.embfile_info` correspondingly reports these data. In addition, the embedded file's associated "collection item" is included via its :data:`xref`. This supports the development of PDF portfolio applications.

------

**Changes in Version 1.18.11 / 1.18.12**

* **Fixed** issue `#972 <https://github.com/pymupdf/PyMuPDF/issues/972>`_. Improved layout of source distribution material.
* **Fixed** issue `#962 <https://github.com/pymupdf/PyMuPDF/issues/962>`_. Stabilized Linux distribution detection for generating PyMuPDF from sources.
* **Added:** :meth:`Page.get_xobjects` delivers the result of :meth:`Document.get_page_xobjects`.
* **Added:** :meth:`Page.get_image_info` delivers meta information for all images shown on the page.
* **Added:** :meth:`Tools.mupdf_display_warnings` allows setting on / off the display of MuPDF-generated warnings. The default is off.
* **Added:** :meth:`Document.ez_save` convenience alias of :meth:`Document.save` with some different defaults.
* **Changed:** Image extractions of document pages now also contain the image's **transformation matrix**. This concerns :meth:`Page.get_image_bbox` and the DICT, JSON, RAWDICT, and RAWJSON variants of :meth:`Page.get_text`.


------

**Changes in Version 1.18.10**

* **Fixed** issue `#941 <https://github.com/pymupdf/PyMuPDF/issues/941>`_. Added old aliases for :meth:`DisplayList.get_pixmap` and :meth:`DisplayList.get_textpage`.
* **Fixed** issue `#929 <https://github.com/pymupdf/PyMuPDF/issues/929>`_. Stabilized removal of JavaScript objects with :meth:`Document.scrub`.
* **Fixed** issue `#927 <https://github.com/pymupdf/PyMuPDF/issues/927>`_. Removed a loop in the reworked :meth:`TextWriter.fill_textbox`.
* **Changed** :meth:`Document.xref_get_keys` and :meth:`Document.xref_get_key` to also allow accessing the PDF trailer dictionary. This can be done by using `-1` as the xref number argument.
* **Added** a number of functions for reconstructing the quads for text lines, spans and characters extracted by :meth:`Page.get_text` options "dict" and "rawdict". See :meth:`recover_quad` and friends.
* **Added** :meth:`Tools.unset_quad_corrections` to suppress character quad corrections (occasionally required for erroneous fonts).

------

**Changes in Version 1.18.9**


* **Fixed** issue `#888 <https://github.com/pymupdf/PyMuPDF/issues/888>`_. Removed ambiguous statements concerning PyMuPDF's license, which is now clearly stated to be GNU AGPL V3.
* **Fixed** issue `#895 <https://github.com/pymupdf/PyMuPDF/issues/895>`_.
* **Fixed** issue `#896 <https://github.com/pymupdf/PyMuPDF/issues/896>`_. Since v1.17.6 PyMuPDF suppresses the font subset tags and only reports the base fontname in text extraction outputs "dict" / "json" / "rawdict" / "rawjson". Now a new global parameter can request the old behaviour, :meth:`Tools.set_subset_fontnames`.
* **Fixed** issue `#885 <https://github.com/pymupdf/PyMuPDF/issues/885>`_. Pixmap creation now also works with filenames given as `pathlib.Paths`.
* **Changed** :meth:`Document.subset_fonts`: Text is **not rewritten** any more and should therefore **retain all its origial properties** -- like being hidden or being controlled by Optional Content mechanisms.
* **Changed** :ref:`TextWriter` output to also accept text in right to left mode (Arabian, Hebrew): :meth:`TextWriter.fill_textbox`, :meth:`TextWriter.append`. These methods now accept a new boolean parameter `right_to_left`, which is *False* by default. Implements `#897 <https://github.com/pymupdf/PyMuPDF/issues/897>`_.
* **Changed** :meth:`TextWriter.fill_textbox` to return all lines of text, that did not fit in the given rectangle. Also changed the default of the `warn` parameter to no longer print a warning message in overflow situations.
* **Added** a utility function :meth:`recover_quad`, which computes the quadrilateral of a span. This function can be used for correctly marking text extracted with the "dict" or "rawdict" options of :meth:`Page.get_text`.

------

**Changes in Version 1.18.8**


This is a bug fix version only. We are publishing early because of the potentially widely used functions.

* **Fixed** issue `#881 <https://github.com/pymupdf/PyMuPDF/issues/881>`_. Fixed a memory leak in :meth:`Page.insert_image` when inserting images from files or memory.
* **Fixed** issue `#878 <https://github.com/pymupdf/PyMuPDF/issues/878>`_. `pathlib.Path` objects should now correctly handle file path hierarchies.


------

**Changes in Version 1.18.7**


* **Added** an experimental :meth:`Document.subset_fonts` which reduces the size of eligible fonts based on their use by text in the PDF. Implements `#855 <https://github.com/pymupdf/PyMuPDF/discussions/855>`_.
* **Implemented** request `#870 <https://github.com/pymupdf/PyMuPDF/pull/870>`_: :meth:`Document.convert_to_pdf` now also supports PDF documents.
* **Renamed** `Document.write` to :meth:`Document.tobytes` for greater clarity. But the deprecated name remains available for some time.
* **Implemented** request `#843 <https://github.com/pymupdf/PyMuPDF/Discussions/843>`_: :meth:`Document.tobytes` now supports linearized PDF output. :meth:`Document.save` now also supports writing to Python **file objects**. In addition, the open function now also supports Python file objects.
* **Fixed** issue `#844 <https://github.com/pymupdf/PyMuPDF/issues/844>`_.
* **Fixed** issue `#838 <https://github.com/pymupdf/PyMuPDF/issues/838>`_.
* **Fixed** issue `#823 <https://github.com/pymupdf/PyMuPDF/issues/823>`_. More logic for better support of OCRed text output (Tesseract, ABBYY).
* **Fixed** issue `#818 <https://github.com/pymupdf/PyMuPDF/issues/818>`_.
* **Fixed** issue `#814 <https://github.com/pymupdf/PyMuPDF/issues/814>`_.
* **Added** :meth:`Document.get_page_labels` which returns a list of page label definitions of a PDF.
* **Added** :meth:`Document.has_annots` and :meth:`Document.has_links` to check whether these object types are present anywhere in a PDF.
* **Added** expert low-level functions to simplify inquiry and modification of PDF object sources: :meth:`Document.xref_get_keys` lists the keys of object :data:`xref`, :meth:`Document.xref_get_key` returns type and content of a key, and :meth:`Document.xref_set_key` modifies the key's value.
* **Added** parameter `thumbnails` to :meth:`Document.scrub` to also allow removing page thumbnail images.
* **Improved** documentation for how to add valid text marker annotations for non-horizontal text.

We continued the process of renaming methods and properties from *"mixedCase"* to *"snake_case"*. Documentation usually mentions the new names only, but old, deprecated names remain available for some time.



------

**Changes in Version 1.18.6**

* **Fixed** issue `#812 <https://github.com/pymupdf/PyMuPDF/issues/812>`_.
* **Fixed** issue `#793 <https://github.com/pymupdf/PyMuPDF/issues/793>`_. Invalid document metadata previously prevented opening some documents at all. This error has been removed.
* **Fixed** issue `#792 <https://github.com/pymupdf/PyMuPDF/issues/792>`_. Text search and text extraction will make no rectangle containment checks at all if the default `clip=None` is used.
* **Fixed** issue `#785 <https://github.com/pymupdf/PyMuPDF/issues/785>`_.
* **Fixed** issue `#780 <https://github.com/pymupdf/PyMuPDF/issues/780>`_. Corrected a parameter check error.
* **Fixed** issue `#779 <https://github.com/pymupdf/PyMuPDF/issues/779>`_. Fixed typo
* **Added** an option to set the desired line height for text boxes. Implements `#804 <https://github.com/pymupdf/PyMuPDF/issues/804>`_.
* **Changed** text position retrieval to better cope with Tesseract's glyphless font. Implements `#803 <https://github.com/pymupdf/PyMuPDF/issues/803>`_.
* **Added** an option to choose the prefix of new annotations, fields and links for providing unique annotation ids. Implements request `#807 <https://github.com/pymupdf/PyMuPDF/issues/807>`_.
* **Added** getting and setting color and text properties for Table of Contents items for PDFs. Implements `#779 <https://github.com/pymupdf/PyMuPDF/issues/779>`_.
* **Added** PDF page label handling: :meth:`Page.get_label()` returns the page label, :meth:`Document.get_page_numbers` return all page numbers having a specified label, and :meth:`Document.set_page_labels` adds or updates a PDF's page label definition.



.. note::
   This version introduces **Python type hinting**. The goal is to provide each parameter and the return value of all functions and methods with type information. This still is work in progress although the majority of functions has already been handled.


------

**Changes in Version 1.18.5**

Apart from several fixes, this version also focusses on several minor, but important feature improvements. Among the latter is a more precise computation of proper line heights and insertion points for writing / inserting text. As opposed to using font-agnostic constants, these values are now taken from the font's properties.

Also note that this is the first version which does no longer provide pregenerated wheels for Python versions older than 3.6. PIP also discontinues support for these by end of this year 2020.

* **Fixed** issue `#771 <https://github.com/pymupdf/PyMuPDF/issues/771>`_. By using "small glyph heights" option, the full page text can be extracted.
* **Fixed** issue `#768 <https://github.com/pymupdf/PyMuPDF/issues/768>`_.
* **Fixed** issue `#750 <https://github.com/pymupdf/PyMuPDF/issues/750>`_.
* **Fixed** issue `#739 <https://github.com/pymupdf/PyMuPDF/issues/739>`_. The "dict", "rawdict" and corresponding JSON output variants now have two new *span* keys: `"ascender"` and `"descender"`. These floats represent special font properties which can be used to compute bboxes of spans or characters of **exactly fontsize height** (as opposed to the default line height). An example algorithm is shown in section "Span Dictionary" `here <https://pymupdf.readthedocs.io/en/latest/textpage.html#dictionary-structure-of-extractdict-and-extractrawdict>`_. Also improved the detection and correction of ill-specified ascender / descender values encountered in some fonts.
* **Added** a new, experimental :meth:`Tools.set_small_glyph_heights` -- also in response to issue `#739 <https://github.com/pymupdf/PyMuPDF/issues/739>`_. This method sets or unsets a global parameter to **always compute bboxes with fontsize height**. If "on", text searching and all text extractions will returned rectangles, bboxes and quads with a smaller height.
* **Fixed** issue `#728 <https://github.com/pymupdf/PyMuPDF/issues/728>`_.
* **Changed** fill color logic of 'Polyline' annotations: this parameter now only pertains to line end symbols -- the annotation itself can no longer have a fill color. Also addresses issue `#727 <https://github.com/pymupdf/PyMuPDF/issues/727>`_.
* **Changed** :meth:`Page.getImageBbox` to also compute the bbox if the image is contained in an XObject.
* **Changed** :meth:`Shape.insertTextbox`, resp. :meth:`Page.insertTextbox`, resp. :meth:`TextWriter.fillTextbox` to respect font's properties "ascender" / "descender" when computing line height and insertion point. This should no longer lead to line overlaps for multi-line output. These methods used to ignore font specifics and used constant values instead.


------

**Changes in Version 1.18.4**

This version adds several features to support PDF Optional Content. Among other things, this includes OCMDs (Optional Content Membership Dictionaries) with the full scope of *"visibility expressions"* (PDF key `/VE`), text insertions (including the :ref:`TextWriter` class) and drawings.

* **Fixed** issue `#727 <https://github.com/pymupdf/PyMuPDF/issues/727>`_. Freetext annotations now support an uncolored rectangle when `fill_color=None`.
* **Fixed** issue `#726 <https://github.com/pymupdf/PyMuPDF/issues/726>`_. UTF-8 encoding errors are now handled for HTML / XML :meth:`Page.getText` output.
* **Fixed** issue `#724 <https://github.com/pymupdf/PyMuPDF/issues/724>`_. Empty values are no longer stored in the PDF /Info metadata dictionary.
* **Added** new methods :meth:`Document.set_oc` and :meth:`Document.get_oc` to set or get optional content references for **existing** image and form XObjects. These methods are similar to the same-named methods of :ref:`Annot`.
* **Added** :meth:`Document.set_ocmd`, :meth:`Document.get_ocmd` for handling OCMDs.
* **Added** **Optional Content** support for text insertion and drawing.
* **Added** new method :meth:`Page.deleteWidget`, which deletes a form field from a page. This is analogous to deleting annotations.
* **Added** support for Popup annotations. This includes defining the Popup rectangle and setting the Popup to open or closed. Methods / attributes :meth:`Annot.set_popup`, :meth:`Annot.set_open`, :attr:`Annot.has_popup`, :attr:`Annot.is_open`, :attr:`Annot.popup_rect`, :attr:`Annot.popup_xref`.

Other changes:

* The **naming of methods and attributes** in PyMuPDF is far from being satisfactory: we have *CamelCases*, *mixedCases* and *lower_case_with_underscores* all over the place. With the :ref:`Annot` as the first candidate, we have started an activity to clean this up step by step, converting to lower case with underscores for methods and attributes while keeping UPPERCASE for the constants.

   - Old names will remain available to prevent code breaks, but they will no longer be mentioned in the documentation.
   - New methods and attributes of all classes will be named according to the new standard.

------

**Changes in Version 1.18.3**

As a major new feature, this version introduces support for PDF's **Optional Content** concept.

* **Fixed** issue `#714 <https://github.com/pymupdf/PyMuPDF/issues/714>`_.
* **Fixed** issue `#711 <https://github.com/pymupdf/PyMuPDF/issues/711>`_.
* **Fixed** issue `#707 <https://github.com/pymupdf/PyMuPDF/issues/707>`_: if a PDF user password, but no owner password is supplied nor present, then the user password is also used as the owner password.
* **Fixed** `expand` and `deflate` parameters of methods :meth:`Document.save` and :meth:`Document.write`. Individual image and font compression should now finally work. Addresses issue `#713 <https://github.com/pymupdf/PyMuPDF/issues/713>`_.
* **Added** a support of PDF optional content. This includes several new :ref:`Document` methods for inquiring and setting optional content status and adding optional content configurations and groups. In addition, images, form XObjects and annotations now can be bound to optional content specifications. **Resolved** issue `#709 <https://github.com/pymupdf/PyMuPDF/issues/709>`_.



------

**Changes in Version 1.18.2**

This version contains some interesting improvements for text searching: any number of search hits is now returned and the **hit_max** parameter was removed. The new **clip** parameter in addition allows to restrict the search area. Searching now detects hyphenations at line breaks and accordingly finds hyphenated words.

* **Fixed** issue `#575 <https://github.com/pymupdf/PyMuPDF/issues/575>`_: if using `quads=False` in text searching, then overlapping rectangles on the same line are joined. Previously, parts of the search string, which belonged to different "marked content" items, each generated their own rectangle -- just as if occurring on separate lines.
* **Added** :attr:`Document.isRepaired`, which is true if the PDF was repaired on open.
* **Added** :meth:`Document.setXmlMetadata` which either updates or creates PDF XML metadata. Implements issue `#691 <https://github.com/pymupdf/PyMuPDF/issues/691>`_.
* **Added** :meth:`Document.getXmlMetadata` returns PDF XML metadata.
* **Changed** creation of PDF documents: they will now always carry a PDF identification (`/ID` field) in the document trailer. Implements issue `#691 <https://github.com/pymupdf/PyMuPDF/issues/691>`_.
* **Changed** :meth:`Page.searchFor`: a new parameter `clip` is accepted to restrict the search to this rectangle. Correspondingly, the attribute :attr:`TextPage.rect` is now respected by :meth:`TextPage.search`.
* **Changed** parameter `hit_max` in :meth:`Page.searchFor` and :meth:`TextPage.search` is now obsolete: methods will return all hits.
* **Changed** character **selection criteria** in :meth:`Page.getText`: a character is now considered to be part of a `clip` if its bbox is fully contained. Before this, a non-empty intersection was sufficient.
* **Changed** :meth:`Document.scrub` to support a new option `redact_images`. This addresses issue `#697 <https://github.com/pymupdf/PyMuPDF/issues/697>`_.


------

**Changes in Version 1.18.1**

* **Fixed** issue `#692 <https://github.com/pymupdf/PyMuPDF/issues/692>`_. PyMuPDF now detects and recovers from more cyclic resource dependencies in PDF pages and for the first time reports them in the MuPDF warnings store.
* **Fixed** issue `#686 <https://github.com/pymupdf/PyMuPDF/issues/686>`_.
* **Added** opacity options for the :ref:`Shape` class: Stroke and fill colors can now be set to some transparency value. This means that all :ref:`Page` draw methods, methods :meth:`Page.insertText`, :meth:`Page.insertTextbox`, :meth:`Shape.finish`, :meth:`Shape.insertText`, and :meth:`Shape.insertTextbox` support two new parameters: *stroke_opacity* and *fill_opacity*.
* **Added** new parameter `mask` to :meth:`Page.insertImage` for optionally providing an external image mask. Resolves issue `#685 <https://github.com/pymupdf/PyMuPDF/issues/685>`_.
* **Added** :meth:`Annot.soundGet` for extracting the sound of an audio annotation.

------

**Changes in Version 1.18.0**

This is the first PyMuPDF version supporting MuPDF v1.18. The focus here is on extending PyMuPDF's own functionality -- apart from bug fixing. Subsequent PyMuPDF patches may address features new in MuPDF.

* **Fixed** issue `#519 <https://github.com/pymupdf/PyMuPDF/issues/519>`_. This upstream bug occurred occasionally for some pages only and seems to be fixed now: page layout should no longer be ruined in these cases.

* **Fixed** issue `#675 <https://github.com/pymupdf/PyMuPDF/issues/675>`_.

  - Unsuccessful storage allocations should now always lead to exceptions (circumvention of an upstream bug intermittently crashing the interpreter).
  - :ref:`Pixmap` size is now based on `size_t` instead of `int` in C and should be correct even for extremely large pixmaps.

* **Fixed** issue `#668 <https://github.com/pymupdf/PyMuPDF/issues/668>`_. Specification of dashes for PDF drawing insertion should now correctly reflect the PDF spec.
* **Fixed** issue `#669 <https://github.com/pymupdf/PyMuPDF/issues/669>`_. A major source of memory leakage in :meth:`Page.insert_pdf` has been removed.
* **Added** keyword *"images"* to :meth:`Page.apply_redactions` for fine-controlling the handling of images.
* **Added** :meth:`Annot.getText` and :meth:`Annot.getTextbox`, which offer the same functionality as the :ref:`Page` versions.
* **Added** key *"number"* to the block dictionaries of :meth:`Page.getText` / :meth:`Annot.getText` for options "dict" and "rawdict".
* **Added** :meth:`glyph_name_to_unicode` and :meth:`unicode_to_glyph_name`. Both functions do not really connect to a specific font and are now independently available, too. The data are now based on the `Adobe Glyph List <https://github.com/adobe-type-tools/agl-aglfn/blob/master/glyphlist.txt>`_.
* **Added** convenience functions :meth:`adobe_glyph_names` and :meth:`adobe_glyph_unicodes` which return the respective available data.
* **Added** :meth:`Page.getDrawings` which returns details of drawing operations on a document page. Works for all document types.
* Improved performance of :meth:`Document.insert_pdf`. Multiple object copies are now also suppressed across multiple separate insertions from the same source. This saves time, memory and target file size. Previously this mechanism was only active within each single method execution. The feature can also be suppressed with the new method bool parameter *final=1*, which is the default.
* For PNG images created from pixmaps, the resolution (dpi) is now automatically set from the respective :attr:`Pixmap.xres` and :attr:`Pixmap.yres` values.


------

**Changes in Version 1.17.7**

* **Fixed** issue `#651 <https://github.com/pymupdf/PyMuPDF/issues/651>`_. An upstream bug causing interpreter crashes in corner case redaction processings was fixed by backporting MuPDF changes from their development repo.
* **Fixed** issue `#645 <https://github.com/pymupdf/PyMuPDF/issues/645>`_. Pixmap top-left coordinates can be set (again) by their own method, :meth:`Pixmap.set_origin`.
* **Fixed** issue `#622 <https://github.com/pymupdf/PyMuPDF/issues/622>`_. :meth:`Page.insertImage` again accepts a :data:`rect_like` parameter.
* **Added** severeal new methods to improve and speed-up table of contents (TOC) handling. Among other things, TOC items can now changed or deleted individually -- without always replacing the complete TOC. Furthermore, access to some PDF page attributes is now possible without first **loading** the page. This has a very significant impact on the performance of TOC manipulation.
* **Added** an option to :meth:`Document.insert_pdf` which allows displaying progress messages. Adresses `#640 <https://github.com/pymupdf/PyMuPDF/issues/640>`_.
* **Added** :meth:`Page.getTextbox` which extracts text contained in a rectangle. In many cases, this should obsolete writing your own script for this type of thing.
* **Added** new `clip` parameter to :meth:`Page.getText` to simplify and speed up text extraction of page sub areas.
* **Added** :meth:`TextWriter.appendv` to add text in **vertical write mode**. Addresses issue `#653 <https://github.com/pymupdf/PyMuPDF/issues/653>`_


------

**Changes in Version 1.17.6**

* **Fixed** issue `#605 <https://github.com/pymupdf/PyMuPDF/issues/605>`_
* **Fixed** issue `#600 <https://github.com/pymupdf/PyMuPDF/issues/600>`_ -- text should now be correctly positioned also for pages with a CropBox smaller than MediaBox.
* **Added** text span dictionary key `origin` which contains the lower left coordinate of the first character in that span.
* **Added** attribute :attr:`Font.buffer`, a *bytes* copy of the font file.
* **Added** parameter *sanitize* to :meth:`Page.cleanContents`. Allows switching of sanitization, so only syntax cleaning will be done.

------

**Changes in Version 1.17.5**

* **Fixed** issue `#561 <https://github.com/pymupdf/PyMuPDF/issues/561>`_ -- second go: certain :ref:`TextWriter` usages with many alternating fonts did not work correctly.
* **Fixed** issue `#566 <https://github.com/pymupdf/PyMuPDF/issues/566>`_.
* **Fixed** issue `#568 <https://github.com/pymupdf/PyMuPDF/issues/568>`_.
* **Fixed** -- opacity is now correctly taken from the :ref:`TextWriter` object, if not given in :meth:`TextWriter.writeText`.
* **Added** a new global attribute :attr:`fitz_fontdescriptors`. Contains information about usable fonts from repository `pymupdf-fonts <https://github.com/pymupdf/pymupdf-fonts>`_.
* **Added** :meth:`Font.valid_codepoints` which returns an array of unicode codepoints for which the font has a glyph.
* **Added** option `text_as_path` to :meth:`Page.getSVGimage`. this implements `#580 <https://github.com/pymupdf/PyMuPDF/issues/580>`_. Generates much smaller SVG files with parseable text if set to *False*.


------

**Changes in Version 1.17.4**

* **Fixed** issue `#561 <https://github.com/pymupdf/PyMuPDF/issues/561>`_. Handling of more than 10 :ref:`Font` objects on one page should now work correctly.
* **Fixed** issue `#562 <https://github.com/pymupdf/PyMuPDF/issues/562>`_. Annotation pixmaps are no longer derived from the page pixmap, thus avoiding unintended inclusion of page content.
* **Fixed** issue `#559 <https://github.com/pymupdf/PyMuPDF/issues/559>`_. This **MuPDF** bug is being temporarily fixed with a pre-version of MuPDF's next release.
* **Added** utility function :meth:`repair_mono_font` for correcting displayed character spacing for some mono-spaced fonts.
* **Added** utility method :meth:`Document.need_appearances` for fine-controlling Form PDF behavior. Addresses issue `#563 <https://github.com/pymupdf/PyMuPDF/issues/563>`_.
* **Added** utility function :meth:`sRGB_to_pdf` to recover the PDF color triple for a given color integer in sRGB format.
* **Added** utility function :meth:`sRGB_to_rgb` to recover the (R, G, B) color triple for a given color integer in sRGB format.
* **Added** utility function :meth:`make_table` which delivers table cells for a given rectangle and desired numbers of columns and rows.
* **Added** support for optional fonts in repository `pymupdf-fonts <https://github.com/pymupdf/pymupdf-fonts>`_.

------

**Changes in Version 1.17.3**

* **Fixed** an undocumented issue, which prevented fully cleaning a PDF page when using :meth:`Page.cleanContents`.
* **Fixed** issue `#540 <https://github.com/pymupdf/PyMuPDF/issues/540>`_. Text extraction for EPUB should again work correctly.
* **Fixed** issue `#548 <https://github.com/pymupdf/PyMuPDF/issues/548>`_. Documentation now includes `LINK_NAMED`.
* **Added** new parameter to control start of text in :meth:`TextWriter.fillTextbox`. Implements `#549 <https://github.com/pymupdf/PyMuPDF/issues/549>`_.
* **Changed** documentation of :meth:`Page.add_redact_annot` to explain the usage of non-builtin fonts.

------

**Changes in Version 1.17.2**

* **Fixed** issue `#533 <https://github.com/pymupdf/PyMuPDF/issues/533>`_.
* **Added** options to modify 'Redact' annotation appearance. Implements `#535 <https://github.com/pymupdf/PyMuPDF/issues/535>`_.


------

**Changes in Version 1.17.1**

* **Fixed** issue `#520 <https://github.com/pymupdf/PyMuPDF/issues/520>`_.
* **Fixed** issue `#525 <https://github.com/pymupdf/PyMuPDF/issues/525>`_. Vertices for 'Ink' annots should now be correct.
* **Fixed** issue `#524 <https://github.com/pymupdf/PyMuPDF/issues/524>`_. It is now possible to query and set rotation for applicable annotation types.

Also significantly improved inline documentation for better support of interactive help.

------

**Changes in Version 1.17.0**

This version is based on MuPDF v1.17. Following are highlights of new and changed features:

* **Added** extended language support for annotations and widgets: a mixture of Latin, Greece, Russian, Chinese, Japanese and Korean characters can now be used in 'FreeText' annotations and text widgets. No special arrangement is required to use it.

* Faster page access is implemented for documents supporting a "chapter" structure. This applies to EPUB documents currently. This comes with several new :ref:`Document` methods and changes for :meth:`Document.loadPage` and the "indexed" page access *doc[n]*: In addition to specifying a page number as before, a tuple *(chaper, pno)* can be specified to identify the desired page.

* **Changed:** Improved support of redaction annotations: images overlapped by redactions are **permanantly modified** by erasing the overlap areas. Also links are removed if overlapped by redactions. This is now fully in sync with PDF specifications.

Other changes:

* **Changed** :meth:`TextWriter.writeText` to support the *"morph"* parameter.
* **Added** methods :meth:`Rect.morph`, :meth:`IRect.morph`, and :meth:`Quad.morph`, which return a new :ref:`Quad`.
* **Changed** :meth:`Page.add_freetext_annot` to support text alignment via a new *"align"* parameter.
* **Fixed** issue `#508 <https://github.com/pymupdf/PyMuPDF/issues/508>`_. Improved image rectangle calculation to hopefully deliver correct values in most if not all cases.
* **Fixed** issue `#502 <https://github.com/pymupdf/PyMuPDF/issues/502>`_.
* **Fixed** issue `#500 <https://github.com/pymupdf/PyMuPDF/issues/500>`_. :meth:`Document.convertToPDF` should no longer cause memory leaks.
* **Fixed** issue `#496 <https://github.com/pymupdf/PyMuPDF/issues/496>`_. Annotations and widgets / fields are now added or modified using the coordinates of the **unrotated page**. This behavior is now in sync with other methods modifying PDF pages.
* **Added** :attr:`Page.rotationMatrix` and :attr:`Page.derotationMatrix` to support coordinate transformations between the rotated and the original versions of a PDF page.

Potential code breaking changes:

* The private method `Page._getTransformation()` has been removed. Use the public :attr:`Page.transformationMattrix` instead.


------

**Changes in Version 1.16.18**

This version introduces several new features around PDF text output. The motivation is to simplify this task, while at the same time offering extending features.

One major achievement is using MuPDF's capabilities to dynamically choosing fallback fonts whenever a character cannot be found in the current one. This seemlessly works for Base-14 fonts in combination with CJK fonts (China, Japan, Korea). So a text may contain **any combination of characters** from the Latin, Greek, Russian, Chinese, Japanese and Korean languages.

* **Fixed** issue `#493 <https://github.com/pymupdf/PyMuPDF/issues/493>`_. `Pixmap(doc, xref)` should now again correctly resemble the loaded image object.
* **Fixed** issue `#488 <https://github.com/pymupdf/PyMuPDF/issues/488>`_. Widget names are now modifyable.
* **Added** new class :ref:`Font` which represents a font.
* **Added** new class :ref:`TextWriter` which serves as a container for text to be written on a page.
* **Added** :meth:`Page.writeText` to write one or more :ref:`TextWriter` objects to the page.


------

**Changes in Version 1.16.17**


* **Fixed** issue `#479 <https://github.com/pymupdf/PyMuPDF/issues/479>`_. PyMuPDF should now more correctly report image resolutions. This applies to both, images (either from images files or extracted from PDF documents) and pixmaps created from images.
* **Added** :meth:`Pixmap.set_dpi` which sets the image resolution in x and y directions.

------

**Changes in Version 1.16.16**


* **Fixed** issue `#477 <https://github.com/pymupdf/PyMuPDF/issues/477>`_.
* **Fixed** issue `#476 <https://github.com/pymupdf/PyMuPDF/issues/476>`_.
* **Changed** annotation line end symbol coloring and fixed an error coloring the interior of 'Polyline' /'Polygon' annotations.

------

**Changes in Version 1.16.14**


* **Changed** text marker annotations to accept parameters beyond just quadrilaterals such that now **text lines between two given points can be marked**.

* **Added** :meth:`Document.scrub` which **removes potentially sensitive data** from a PDF. Implements `#453 <https://github.com/pymupdf/PyMuPDF/issues/453>`_.

* **Added** :meth:`Annot.blendMode` which returns the **blend mode** of annotations.

* **Added** :meth:`Annot.setBlendMode` to set the annotation's blend mode. This resolves issue `#416 <https://github.com/pymupdf/PyMuPDF/issues/416>`_.
* **Changed** :meth:`Annot.update` to accept additional parameters for setting blend mode and opacity.
* **Added** advanced graphics features to **control the anti-aliasing values**, :meth:`Tools.set_aa_level`. Resolves `#467 <https://github.com/pymupdf/PyMuPDF/issues/467>`_

* **Fixed** issue `#474 <https://github.com/pymupdf/PyMuPDF/issues/474>`_.
* **Fixed** issue `#466 <https://github.com/pymupdf/PyMuPDF/issues/466>`_.



------

**Changes in Version 1.16.13**


* **Added** :meth:`Document.getPageXObjectList` which returns a list of **Form XObjects** of the page.
* **Added** :meth:`Page.setMediaBox` for changing the physical PDF page size.
* **Added** :ref:`Page` methods which have been internal before: :meth:`Page.cleanContents` (= :meth:`Page._cleanContents`), :meth:`Page.getContents` (= :meth:`Page._getContents`), :meth:`Page.getTransformation` (= :meth:`Page._getTransformation`).



------

**Changes in Version 1.16.12**

* **Fixed** issue `#447 <https://github.com/pymupdf/PyMuPDF/issues/447>`_
* **Fixed** issue `#461 <https://github.com/pymupdf/PyMuPDF/issues/461>`_.
* **Fixed** issue `#397 <https://github.com/pymupdf/PyMuPDF/issues/397>`_.
* **Fixed** issue `#463 <https://github.com/pymupdf/PyMuPDF/issues/463>`_.
* **Added** JavaScript support to PDF form fields, thereby fixing `#454 <https://github.com/pymupdf/PyMuPDF/issues/454>`_.
* **Added** a new annotation method :meth:`Annot.delete_responses`, which removes 'Popup' and response annotations referring to the current one. Mainly serves data protection purposes.
* **Added** a new form field method :meth:`Widget.reset`, which resets the field value to its default.
* **Changed** and extended handling of redactions: images and XObjects are removed if *contained* in a redaction rectangle. Any partial only overlaps will just be covered by the redaction background color. Now an *overlay* text can be specified to be inserted in the rectangle area to **take the place the deleted original** text. This resolves `#434 <https://github.com/pymupdf/PyMuPDF/issues/434>`_.

------

**Changes in Version 1.16.11**

* **Added** Support for redaction annotations via method :meth:`Page.add_redact_annot` and :meth:`Page.apply_redactions`.
* **Fixed** issue #426 ("PolygonAnnotation in 1.16.10 version").
* **Fixed** documentation only issues `#443 <https://github.com/pymupdf/PyMuPDF/issues/443>`_ and `#444 <https://github.com/pymupdf/PyMuPDF/issues/444>`_.

------

**Changes in Version 1.16.10**

* **Fixed** issue #421 ("annot.set_rect(rect) has no effect on text Annotation")
* **Fixed** issue #417 ("Strange behavior for page.deleteAnnot on 1.16.9 compare to 1.13.20")
* **Fixed** issue #415 ("Annot.setOpacity throws mupdf warnings")
* **Changed** all "add annotation / widget" methods to store a unique name in the */NM* PDF key.
* **Changed** :meth:`Annot.setInfo` to also accept direct parameters in addition to a dictionary.
* **Changed** :attr:`Annot.info` to now also show the annotation's unique id (*/NM* PDF key) if present.
* **Added** :meth:`Page.annot_names` which returns a list of all annotation names (*/NM* keys).
* **Added** :meth:`Page.load_annot` which loads an annotation given its unique id (*/NM* key).
* **Added** :meth:`Document.reload_page` which provides a new copy of a page after finishing any pending updates to it.


------

**Changes in Version 1.16.9**

* **Fixed** #412 ("Feature Request: Allow controlling whether TOC entries should be collapsed")
* **Fixed** #411 ("Seg Fault with page.firstWidget")
* **Fixed** #407 ("Annot.setOpacity trouble")
* **Changed** methods :meth:`Annot.setBorder`, :meth:`Annot.setColors`, :meth:`Link.setBorder`, and :meth:`Link.setColors` to also accept direct parameters, and not just cumbersome dictionaries.

------

**Changes in Version 1.16.8**

* **Added** several new methods to the :ref:`Document` class, which make dealing with PDF low-level structures easier. I also decided to provide them as "normal" methods (as opposed to private ones starting with an underscore "_"). These are :meth:`Document.xrefObject`, :meth:`Document.xrefStream`, :meth:`Document.xrefStreamRaw`, :meth:`Document.PDFTrailer`, :meth:`Document.PDFCatalog`, :meth:`Document.metadataXML`, :meth:`Document.updateObject`, :meth:`Document.updateStream`.
* **Added** :meth:`Tools.mupdf_disply_errors` which sets the display of mupdf errors on *sys.stderr*.
* **Added** a commandline facility. This a major new feature: you can now invoke several utility functions via *"python -m fitz ..."*. It should obsolete the need for many of the most trivial scripts. Please refer to :ref:`Module`.


------

**Changes in Version 1.16.7**

Minor changes to better synchronize the binary image streams of :ref:`TextPage` image blocks and :meth:`Document.extractImage` images.

* **Fixed** issue #394 ("PyMuPDF Segfaults when using TOOLS.mupdf_warnings()").
* **Changed** redirection of MuPDF error messages: apart from writing them to Python *sys.stderr*, they are now also stored with the MuPDF warnings.
* **Changed** :meth:`Tools.mupdf_warnings` to automatically empty the store (if not deactivated via a parameter).
* **Changed** :meth:`Page.getImageBbox` to return an **infinite rectangle** if the image could not be located on the page -- instead of raising an exception.


------

**Changes in Version 1.16.6**

* **Fixed** issue #390 ("Incomplete deletion of annotations").
* **Changed** :meth:`Page.searchFor` / :meth:`Document.searchPageFor` to also support the *flags* parameter, which controls the data included in a :ref:`TextPage`.
* **Changed** :meth:`Document.getPageImageList`, :meth:`Document.getPageFontList` and their :ref:`Page` counterparts to support a new parameter *full*. If true, the returned items will contain the :data:`xref` of the *Form XObject* where the font or image is referenced.

------

**Changes in Version 1.16.5**

More performance improvements for text extraction.

* **Fixed** second part of issue #381 (see item in v1.16.4).
* **Added** :meth:`Page.getTextPage`, so it is no longer required to create an intermediate display list for text extractions. Page level wrappers for text extraction and text searching are now based on this, which should improve performance by ca. 5%.

------

**Changes in Version 1.16.4**


* **Fixed** issue #381 ("TextPage.extractDICT ... failed ... after upgrading ... to 1.16.3")
* **Added** method :meth:`Document.pages` which delivers a generator iterator over a page range.
* **Added** method :meth:`Page.links` which delivers a generator iterator over the links of a page.
* **Added** method :meth:`Page.annots` which delivers a generator iterator over the annotations of a page.
* **Added** method :meth:`Page.widgets` which delivers a generator iterator over the form fields of a page.
* **Changed** :attr:`Document.is_form_pdf` to now contain the number of widgets, and *False* if not a PDF or this number is zero.


------

**Changes in Version 1.16.3**

Minor changes compared to version 1.16.2. The code of the "dict" and "rawdict" variants of :meth:`Page.getText` has been ported to C which has greatly improved their performance. This improvement is mostly noticeable with text-oriented documents, where they now should execute almost two times faster.

* **Fixed** issue #369 ("mupdf: cmsCreateTransform failed") by removing ICC colorspace support.
* **Changed** :meth:`Page.getText` to accept additional keywords "blocks" and "words". These will deliver the results of :meth:`Page.getTextBlocks` and :meth:`Page.getTextWords`, respectively. So all text extraction methods are now available via a uniform API. Correspondingly, there are now new methods :meth:`TextPage.extractBLOCKS` and :meth:`TextPage.extractWords`.
* **Changed** :meth:`Page.getText` to default bit indicator *TEXT_INHIBIT_SPACES* to **off**. Insertion of additional spaces is **not suppressed** by default.

------

**Changes in Version 1.16.2**

* **Changed** text extraction methods of :ref:`Page` to allow detail control of the amount of extracted data.
* **Added** :meth:`planish_line` which maps a given line (defined as a pair of points) to the x-axis.
* **Fixed** an issue (w/o Github number) which brought down the interpreter when encountering certain non-UTF-8 encodable characters while using :meth:`Page.getText` with te "dict" option.
* **Fixed** issue #362 ("Memory Leak with getText('rawDICT')").

------

**Changes in Version 1.16.1**

* **Added** property :attr:`Quad.is_convex` which checks whether a line is contained in the quad if it connects two points of it.
* **Changed** :meth:`Document.insert_pdf` to now allow dropping or including links and annotations independently during the copy. Fixes issue #352 ("Corrupt PDF data and ..."), which seemed to intermittently occur when using the method for some problematic PDF files.
* **Fixed** a bug which, in matrix division using the syntax *"m1/m2"*, caused matrix *"m1"* to be **replaced** by the result instead of delivering a new matrix.
* **Fixed** issue #354 ("SyntaxWarning with Python 3.8"). We now always use *"=="* for literals (instead of the *"is"* Python keyword).
* **Fixed** issue #353 ("mupdf version check"), to no longer refuse the import when there are only patch level deviations from MuPDF.



------

**Changes in Version 1.16.0**

This major new version of MuPDF comes with several nice new or changed features. Some of them imply programming API changes, however. This is a synopsis of what has changed:

* PDF document encryption and decryption is now **fully supported**. This includes setting **permissions**, **passwords** (user and owner passwords) and the desired encryption method.
* In response to the new encryption features, PyMuPDF returns an integer (ie. a combination of bits) for document permissions, and no longer a dictionary.
* Redirection of MuPDF errors and warnings is now natively supported. PyMuPDF redirects error messages from MuPDF to *sys.stderr* and no longer buffers them. Warnings continue to be buffered and will not be displayed. Functions exist to access and reset the warnings buffer.
* Annotations are now **only supported for PDF**.
* Annotations and widgets (form fields) are now **separate object chains** on a page (although widgets technically still **are** PDF annotations). This means, that you will **never encounter widgets** when using :attr:`Page.firstAnnot` or :meth:`Annot.next`. You must use :attr:`Page.firstWidget` and :meth:`Widget.next` to access form fields.
* As part of MuPDF's changes regarding widgets, only the following four fonts are supported, when **adding** or **changing** form fields: **Courier, Helvetica, Times-Roman** and **ZapfDingBats**.

List of change details:

* **Added** :meth:`Document.can_save_incrementally` which checks conditions that are preventing use of option *incremental=True* of :meth:`Document.save`.
* **Added** :attr:`Page.firstWidget` which points to the first field on a page.
* **Added** :meth:`Page.getImageBbox` which returns the rectangle occupied by an image shown on the page.
* **Added** :meth:`Annot.setName` which lets you change the (icon) name field.
* **Added** outputting the text color in :meth:`Page.getText`: the *"dict"*, *"rawdict"* and *"xml"* options now also show the color in sRGB format.
* **Changed** :attr:`Document.permissions` to now contain an integer of bool indicators -- was a dictionary before.
* **Changed** :meth:`Document.save`, :meth:`Document.write`, which now fully support password-based decryption and encryption of PDF files.
* **Changed the names of all Python constants** related to annotations and widgets. Please make sure to consult the **Constants and Enumerations** chapter if your script is dealing with these two classes. This decision goes back to the dropped support for non-PDF annotations. The **old names** (starting with "ANNOT_*" or "WIDGET_*") will be available as deprecated synonyms.
* **Changed** font support for widgets: only *Cour* (Courier), *Helv* (Helvetica, default), *TiRo* (Times-Roman) and *ZaDb* (ZapfDingBats) are accepted when **adding or changing** form fields. Only the plain versions are possible -- not their italic or bold variations. **Reading** widgets, however will show its original font.
* **Changed** the name of the warnings buffer to :meth:`Tools.mupdf_warnings` and the function to empty this buffer is now called :meth:`Tools.reset_mupdf_warnings`.
* **Changed** :meth:`Page.getPixmap`, :meth:`Document.get_page_pixmap`: a new bool argument *annots* can now be used to **suppress the rendering of annotations** on the page.
* **Changed** :meth:`Page.add_file_annot` and :meth:`Page.add_text_annot` to enable setting an icon.
* **Removed** widget-related methods and attributes from the :ref:`Annot` object.
* **Removed** :ref:`Document` attributes *openErrCode*, *openErrMsg*, and :ref:`Tools` attributes / methods *stderr*, *reset_stderr*, *stdout*, and *reset_stdout*.
* **Removed** **thirdparty zlib** dependency in PyMuPDF: there are now compression functions available in MuPDF. Source installers of PyMuPDF may now omit this extra installation step.

**No version published for MuPDF v1.15.0**


------

**Changes in Version 1.14.20 / 1.14.21**

* **Changed** text marker annotations to support multiple rectangles / quadrilaterals. This fixes issue #341 ("Question : How to addhighlight so that a string spread across more than a line is covered by one highlight?") and similar (#285).
* **Fixed** issue #331 ("Importing PyMuPDF changes warning filtering behaviour globally").


------

**Changes in Version 1.14.19**

* **Fixed** issue #319 ("InsertText function error when use custom font").
* **Added** new method :meth:`Document.get_sigflags` which returns information on whether a PDF is signed. Resolves issue #326 ("How to detect signature in a form pdf?").


------

**Changes in Version 1.14.17**

* **Added** :meth:`Document.fullcopyPage` to make full page copies within a PDF (not just copied references as :meth:`Document.copyPage` does).
* **Changed** :meth:`Page.getPixmap`, :meth:`Document.get_page_pixmap` now use *alpha=False* as default.
* **Changed** text extraction: the span dictionary now (again) contains its rectangle under the *bbox* key.
* **Changed** :meth:`Document.movePage` and :meth:`Document.copyPage` to use direct functions instead of wrapping :meth:`Document.select` -- similar to :meth:`Document.delete_page` in v1.14.16.

------

**Changes in Version 1.14.16**

* **Changed** :ref:`Document` methods around PDF */EmbeddedFiles* to no longer use MuPDF's "portfolio" functions. That support will be dropped in MuPDF v1.15 -- therefore another solution was required.
* **Changed** :meth:`Document.embfile_Count` to be a function (was an attribute).
* **Added** new method :meth:`Document.embfile_Names` which returns a list of names of embedded files.
* **Changed** :meth:`Document.delete_page` and :meth:`Document.delete_pages` to internally no longer use :meth:`Document.select`, but instead use functions to perform the deletion directly. As it has turned out, the :meth:`Document.select` method yields invalid outline trees (tables of content) for very complex PDFs and sophisticated use of annotations.


------

**Changes in Version 1.14.15**

* **Fixed** issues #301 ("Line cap and Line join"), #300 ("How to draw a shape without outlines") and #298 ("utils.updateRect exception"). These bugs pertain to drawing shapes with PyMuPDF. Drawing shapes without any border is fully supported. Line cap styles and line line join style are now differentiated and support all possible PDF values (0, 1, 2) instead of just being a bool. The previous parameter *roundCap* is deprecated in favor of *lineCap* and *lineJoin* and will be deleted in the next release.
* **Fixed** issue #290 ("Memory Leak with getText('rawDICT')"). This bug caused memory not being (completely) freed after invoking the "dict", "rawdict" and "json" versions of :meth:`Page.getText`.


------

**Changes in Version 1.14.14**

* **Added** new low-level function :meth:`ImageProperties` to determine a number of characteristics for an image.
* **Added** new low-level function :meth:`Document.is_stream`, which checks whether an object is of stream type.
* **Changed** low-level functions :meth:`Document._getXrefString` and :meth:`Document._getTrailerString` now by default return object definitions in a formatted form which makes parsing easy.

------

**Changes in Version 1.14.13**

* **Changed** methods working with binary input: while ever supporting bytes and bytearray objects, they now also accept *io.BytesIO* input, using their *getvalue()* method. This pertains to document creation, embedded files, FileAttachment annotations, pixmap creation and others. Fixes issue #274 ("Segfault when using BytesIO as a stream for insertImage").
* **Fixed** issue #278 ("Is insertImage(keep_proportion=True) broken?"). Images are now correctly presented when keeping aspect ratio.


------

**Changes in Version 1.14.12**

* **Changed** the draw methods of :ref:`Page` and :ref:`Shape` to support not only RGB, but also GRAY and CMYK colorspaces. This solves issue #270 ("Is there a way to use CMYK color to draw shapes?"). This change also applies to text insertion methods of :ref:`Shape`, resp. :ref:`Page`.
* **Fixed** issue #269 ("AttributeError in Document.insert_page()"), which occurred when using :meth:`Document.insert_page` with text insertion.


------

**Changes in Version 1.14.11**

* **Changed** :meth:`Page.show_pdf_page` to always position the source rectangle centered in the target. This method now also supports **rotation by arbitrary angles**. The argument *reuse_xref* has been deprecated: prevention of duplicates is now **handled internally**.
* **Changed** :meth:`Page.insertImage` to support rotated display of the image and keeping the aspect ratio. Only rotations by multiples of 90 degrees are supported here.
* **Fixed** issue #265 ("TypeError: insertText() got an unexpected keyword argument 'idx'"). This issue only occurred when using :meth:`Document.insert_page` with also inserting text.

------

**Changes in Version 1.14.10**

* **Changed** :meth:`Page.show_pdf_page` to support rotation of the source rectangle. Fixes #261 ("Cannot rotate insterted pages").
* **Fixed** a bug in :meth:`Page.insertImage` which prevented insertion of multiple images provided as streams.


------

**Changes in Version 1.14.9**

* **Added** new low-level method :meth:`Document._getTrailerString`, which returns the trailer object of a PDF. This is much like :meth:`Document._getXrefString` except that the PDF trailer has no / needs no :data:`xref` to identify it.
* **Added** new parameters for text insertion methods. You can now set stroke and fill colors of glyphs (text characters) independently, as well as the thickness of the glyph border. A new parameter *render_mode* controls the use of these colors, and whether the text should be visible at all.
* **Fixed** issue #258 ("Copying image streams to new PDF without size increase"): For JPX images embedded in a PDF, :meth:`Document.extractImage` will now return them in their original format. Previously, the MuPDF base library was used, which returns them in PNG format (entailing a massive size increase).
* **Fixed** issue #259 ("Morphing text to fit inside rect"). Clarified use of :meth:`get_text_length` and removed extra line breaks for long words.

------

**Changes in Version 1.14.8**

* **Added** :meth:`Pixmap.set_rect` to change the pixel values in a rectangle. This is also an alternative to setting the color of a complete pixmap (:meth:`Pixmap.clear_with`).
* **Fixed** an image extraction issue with JBIG2 (monochrome) encoded PDF images. The issue occurred in :meth:`Page.getText` (parameters "dict" and "rawdict") and in :meth:`Document.extractImage` methods.
* **Fixed** an issue with not correctly clearing a non-alpha :ref:`Pixmap` (:meth:`Pixmap.clear_with`).
* **Fixed** an issue with not correctly inverting colors of a non-alpha :ref:`Pixmap` (:meth:`Pixmap.invert_irect`).

------

**Changes in Version 1.14.7**

* **Added** :meth:`Pixmap.set_pixel` to change one pixel value.
* **Added** documentation for image conversion in the :ref:`FAQ`.
* **Added** new function :meth:`get_text_length` to determine the string length for a given font.
* **Added** Postscript image output (changed :meth:`Pixmap.save` and :meth:`Pixmap.tobytes`).
* **Changed** :meth:`Pixmap.save` and :meth:`Pixmap.tobytes` to ensure valid combinations of colorspace, alpha and output format.
* **Changed** :meth:`Pixmap.save`: the desired format is now inferred from the filename.
* **Changed** FreeText annotations can now have a transparent background - see :meth:`Annot.update`.

------

**Changes in Version 1.14.5**

* **Changed:** :ref:`Shape` methods now strictly use the transformation matrix of the :ref:`Page` -- instead of "manually" calculating locations.
* **Added** method :meth:`Pixmap.pixel` which returns the pixel value (a list) for given pixel coordinates.
* **Added** method :meth:`Pixmap.tobytes` which returns a bytes object representing the pixmap in a variety of formats. Previously, this could be done for PNG outputs only (:meth:`Pixmap.tobytes`).
* **Changed:** output of methods :meth:`Pixmap.save` and (the new) :meth:`Pixmap.tobytes` may now also be PSD (Adobe Photoshop Document).
* **Added** method :meth:`Shape.drawQuad` which draws a :ref:`Quad`. This actually is a shorthand for a :meth:`Shape.drawPolyline` with the edges of the quad.
* **Changed** method :meth:`Shape.drawOval`: the argument can now be **either** a rectangle (:data:`rect_like`) **or** a quadrilateral (:data:`quad_like`).

------

**Changes in Version 1.14.4**

* **Fixes** issue #239 "Annotation coordinate consistency".


------

**Changes in Version 1.14.3**

This patch version contains minor bug fixes and CJK font output support.

* **Added** support for the four CJK fonts as PyMuPDF generated text output. This pertains to methods :meth:`Page.insertFont`, :meth:`Shape.insertText`, :meth:`Shape.insertTextbox`, and corresponding :ref:`Page` methods. The new fonts are available under "reserved" fontnames "china-t" (traditional Chinese), "china-s" (simplified Chinese), "japan" (Japanese), and "korea" (Korean).
* **Added** full support for the built-in fonts 'Symbol' and 'Zapfdingbats'.
* **Changed:** The 14 standard fonts can now each be referenced by a 4-letter abbreviation.

------

**Changes in Version 1.14.1**

This patch version contains minor performance improvements.

* **Added** support for :ref:`Document` filenames given as *pathlib* object by using the Python *str()* function.


------

**Changes in Version 1.14.0**

To support MuPDF v1.14.0, massive changes were required in PyMuPDF -- most of them purely technical, with little visibility to developers. But there are also quite a lot of interesting new and improved features. Following are the details:

* **Added** "ink" annotation.
* **Added** "rubber stamp" annotation.
* **Added** "squiggly" text marker annotation.
* **Added** new class :ref:`Quad` (quadrilateral or tetragon) -- which represents a general four-sided shape in the plane. The special subtype of rectangular, non-empty tetragons is used in text marker annotations and as returned objects in text search methods.
* **Added** a new option "decrypt" to :meth:`Document.save` and :meth:`Document.write`. Now you can **keep encryption** when saving a password protected PDF.
* **Added** suppression and redirection of unsolicited messages issued by the underlying C-library MuPDF. Consult :ref:`RedirectMessages` for details.
* **Changed:** Changes to annotations now **always require** :meth:`Annot.update` to become effective.
* **Changed** free text annotations to support the full Latin character set and range of appearance options.
* **Changed** text searching, :meth:`Page.searchFor`, to optionally return :ref:`Quad` instead :ref:`Rect` objects surrounding each search hit.
* **Changed** plain text output: we now add a *\n* to each line if it does not itself end with this character.
* **Fixed** issue 211 ("Something wrong in the doc").
* **Fixed** issue 213 ("Rewritten outline is displayed only by mupdf-based applications").
* **Fixed** issue 214 ("PDF decryption GONE!").
* **Fixed** issue 215 ("Formatting of links added with pyMuPDF").
* **Fixed** issue 217 ("extraction through json is failing for my pdf").

Behind the curtain, we have changed the implementation of geometry objects: they now purely exist in Python and no longer have "shadow" twins on the C-level (in MuPDF). This has improved processing speed in that area by more than a factor of two.

Because of the same reason, most methods involving geometry parameters now also accept the corresponding Python sequence. For example, in method *"page.show_pdf_page(rect, ...)"* parameter *rect* may now be any :data:`rect_like` sequence.

We also invested considerable effort to further extend and improve the :ref:`FAQ` chapter.


------

**Changes in Version 1.13.19**

This version contains some technical / performance improvements and bug fixes.

* **Changed** memory management: for Python 3 builds, Python memory management is exclusively used across all C-level code (i.e. no more native *malloc()* in MuPDF code or PyMuPDF interface code). This leads to improved memory usage profiles and also some runtime improvements: we have seen > 2% shorter runtimes for text extractions and pixmap creations (on Windows machines only to date).
* **Fixed** an error occurring in Python 2.7, which crashed the interpreter when using :meth:`TextPage.extractRAWDICT` (= *Page.getText("rawdict")*).
* **Fixed** an error occurring in Python 2.7, when creating link destinations.
* **Extended** the :ref:`FAQ` chapter with more examples.

------

**Changes in Version 1.13.18**

* **Added** method :meth:`TextPage.extractRAWDICT`, and a corresponding new string parameter "rawdict" to method :meth:`Page.getText`. It extracts text and images from a page in Python *dict* form like :meth:`TextPage.extractDICT`, but with the detail level of :meth:`TextPage.extractXML`, which is position information down to each single character.

------

**Changes in Version 1.13.17**

* **Fixed** an error that intermittently caused an exception in :meth:`Page.show_pdf_page`, when pages from many different source PDFs were shown.
* **Changed** method :meth:`Document.extractImage` to now return more meta information about the extracted imgage. Also, its performance has been greatly improved. Several demo scripts have been changed to make use of this method.
* **Changed** method :meth:`Document._getXrefStream` to now return *None* if the object is no stream and no longer raise an exception if otherwise.
* **Added** method :meth:`Document._deleteObject` which deletes a PDF object identified by its :data:`xref`. Only to be used by the experienced PDF expert.
* **Added** a method :meth:`paper_rect` which returns a :ref:`Rect` for a supplied paper format string. Example: *fitz.paper_rect("letter") = fitz.Rect(0.0, 0.0, 612.0, 792.0)*.
* **Added** a :ref:`FAQ` chapter to this document.

------

**Changes in Version 1.13.16**

* **Added** support for correctly setting transparency (opacity) for certain annotation types.
* **Added** a tool property (:attr:`Tools.fitz_config`) showing the configuration of this PyMuPDF version.
* **Fixed** issue #193 ('insertText(overlay=False) gives "cannot resize a buffer with shared storage" error') by avoiding read-only buffers.

------

**Changes in Version 1.13.15**

* **Fixed** issue #189 ("cannot find builtin CJK font"), so we are supporting builtin CJK fonts now (CJK = China, Japan, Korea). This should lead to correctly generated pixmaps for documents using these languages. This change has consequences for our binary file size: it will now range between 8 and 10 MB, depending on the OS.
* **Fixed** issue #191 ("Jupyter notebook kernel dies after ca. 40 pages"), which occurred when modifying the contents of an annotation.

------

**Changes in Version 1.13.14**

This patch version contains several improvements, mainly for annotations.

* **Changed** :attr:`Annot.lineEnds` is now a list of two integers representing the line end symbols. Previously was a *dict* of strings.
* **Added** support of line end symbols for applicable annotations. PyMuPDF now can generate these annotations including the line end symbols.
* **Added** :meth:`Annot.setLineEnds` adds line end symbols to applicable annotation types ('Line', 'PolyLine', 'Polygon').
* **Changed** technical implementation of :meth:`Page.insertImage` and :meth:`Page.show_pdf_page`: they now create there own contents objects, thereby avoiding changes of potentially large streams with consequential compression / decompression efforts and high change volumes with incremental updates.

------

**Changes in Version 1.13.13**

This patch version contains several improvements for embedded files and file attachment annotations.

* **Added** :meth:`Document.embfile_Upd` which allows changing **file content and metadata** of an embedded file. It supersedes the old method :meth:`Document.embfile_SetInfo` (which will be deleted in a future version). Content is automatically compressed and metadata may be unicode.
* **Changed** :meth:`Document.embfile_Add` to now automatically compress file content. Accompanying metadata can now be unicode (had to be ASCII in the past).
* **Changed** :meth:`Document.embfile_Del` to now automatically delete **all entries** having the supplied identifying name. The return code is now an integer count of the removed entries (was *None* previously).
* **Changed** embedded file methods to now also accept or show the PDF unicode filename as additional parameter *ufilename*.
* **Added** :meth:`Page.add_file_annot` which adds a new file attachment annotation.
* **Changed** :meth:`Annot.fileUpd` (file attachment annot) to now also accept the PDF unicode *ufilename* parameter. The description parameter *desc* correctly works with unicode. Furthermore, **all** parameters are optional, so metadata may be changed without also replacing the file content.
* **Changed** :meth:`Annot.fileInfo` (file attachment annot) to now also show the PDF unicode filename as parameter *ufilename*.
* **Fixed** issue #180 ("page.getText(output='dict') return invalid bbox") to now also work for vertical text.
* **Fixed** issue #185 ("Can't render the annotations created by PyMuPDF"). The issue's cause was the minimalistic MuPDF approach when creating annotations. Several annotation types have no */AP* ("appearance") object when created by MuPDF functions. MuPDF, SumatraPDF and hence also PyMuPDF cannot render annotations without such an object. This fix now ensures, that an appearance object is always created together with the annotation itself. We still do not support line end styles.

------

**Changes in Version 1.13.12**

* **Fixed** issue #180 ("page.getText(output='dict') return invalid bbox"). Note that this is a circumvention of an MuPDF error, which generates zero-height character rectangles in some cases. When this happens, this fix ensures a bbox height of at least fontsize.
* **Changed** for ListBox and ComboBox widgets, the attribute list of selectable values has been renamed to :attr:`Widget.choice_values`.
* **Changed** when adding widgets, any missing of the :ref:`Base-14-Fonts` is automatically added to the PDF. Widget text fonts can now also be chosen from existing widget fonts. Any specified field values are now honored and lead to a field with a preset value.
* **Added** :meth:`Annot.updateWidget` which allows changing existing form fields -- including the field value.

------

**Changes in Version 1.13.11**

While the preceeding patch subversions only contained various fixes, this version again introduces major new features:

* **Added** basic support for PDF widget annotations. You can now add PDF form fields of types Text, CheckBox, ListBox and ComboBox. Where necessary, the PDF is tranformed to a Form PDF with the first added widget.
* **Fixed** issues #176 ("wrong file embedding"), #177 ("segment fault when invoking page.getText()")and #179 ("Segmentation fault using page.getLinks() on encrypted PDF").


------

**Changes in Version 1.13.7**

* **Added** support of variable page sizes for reflowable documents (e-books, HTML, etc.): new parameters *rect* and *fontsize* in :ref:`Document` creation (open), and as a separate method :meth:`Document.layout`.
* **Added** :ref:`Annot` creation of many annotations types: sticky notes, free text, circle, rectangle, line, polygon, polyline and text markers.
* **Added** support of annotation transparency (:attr:`Annot.opacity`, :meth:`Annot.setOpacity`).
* **Changed** :attr:`Annot.vertices`: point coordinates are now grouped as pairs of floats (no longer as separate floats).
* **Changed** annotation colors dictionary: the two keys are now named *"stroke"* (formerly *"common"*) and *"fill"*.
* **Added** :attr:`Document.isDirty` which is *True* if a PDF has been changed in this session. Reset to *False* on each :meth:`Document.save` or :meth:`Document.write`.

------

**Changes in Version 1.13.6**

* Fix #173: for memory-resident documents, ensure the stream object will not be garbage-collected by Python before document is closed.

------

**Changes in Version 1.13.5**

* New low-level method :meth:`Page._setContents` defines an object given by its :data:`xref` to serve as the :data:`contents` object.
* Changed and extended PDF form field support: the attribute *widget_text* has been renamed to :attr:`Annot.widget_value`. Values of all form field types (except signatures) are now supported. A new attribute :attr:`Annot.widget_choices` contains the selectable values of listboxes and comboboxes. All these attributes now contain *None* if no value is present.

------

**Changes in Version 1.13.4**

* :meth:`Document.convertToPDF` now supports page ranges, reverted page sequences and page rotation. If the document already is a PDF, an exception is raised.
* Fixed a bug (introduced with v1.13.0) that prevented :meth:`Page.insertImage` for transparent images.

------

**Changes in Version 1.13.3**

Introduces a way to convert **any MuPDF supported document** to a PDF. If you ever wanted PDF versions of your XPS, EPUB, CBZ or FB2 files -- here is a way to do this.

* :meth:`Document.convertToPDF` returns a Python *bytes* object in PDF format. Can be opened like normal in PyMuPDF, or be written to disk with the *".pdf"* extension.

------

**Changes in Version 1.13.2**

The major enhancement is PDF form field support. Form fields are annotations of type *(19, 'Widget')*. There is a new document method to check whether a PDF is a form. The :ref:`Annot` class has new properties describing field details.

* :attr:`Document.is_form_pdf` is true if object type */AcroForm* and at least one form field exists.
* :attr:`Annot.widget_type`, :attr:`Annot.widget_text` and :attr:`Annot.widget_name` contain the details of a form field (i.e. a "Widget" annotation).

------

**Changes in Version 1.13.1**

* :meth:`TextPage.extractDICT` is a new method to extract the contents of a document page (text and images). All document types are supported as with the other :ref:`TextPage` *extract*()* methods. The returned object is a dictionary of nested lists and other dictionaries, and **exactly equal** to the JSON-deserialization of the old :meth:`TextPage.extractJSON`. The difference is that the result is created directly -- no JSON module is used. Because the user needs no JSON module to interpet the information, it should be easier to use, and also have a better performance, because it contains images in their original **binary format** -- they need not be base64-decoded.
* :meth:`Page.getText` correspondingly supports the new parameter value *"dict"* to invoke the above method.
* :meth:`TextPage.extractJSON` (resp. *Page.getText("json")*) is still supported for convenience, but its use is expected to decline.

------

**Changes in Version 1.13.0**

This version is based on MuPDF v1.13.0. This release is "primarily a bug fix release".

In PyMuPDF, we are also doing some bug fixes while introducing minor enhancements. There only very minimal changes to the user's API.

* :ref:`Document` construction is more flexible: the new *filetype* parameter allows setting the document type. If specified, any extension in the filename will be ignored. More completely addresses `issue #156 <https://github.com/pymupdf/PyMuPDF/issues/156>`_. As part of this, the documentation has been reworked.

* Changes to :ref:`Pixmap` constructors:
    - Colorspace conversion no longer allows dropping the alpha channel: source and target **alpha will now always be the same**. We have seen exceptions and even interpreter crashes when using *alpha = 0*.
    - As a replacement, the simple pixmap copy lets you choose the target alpha.

* :meth:`Document.save` again offers the full garbage collection range 0 thru 4. Because of a bug in :data:`xref` maintenance, we had to temporarily enforce *garbage > 1*. Finally resolves `issue #148 <https://github.com/pymupdf/PyMuPDF/issues/148>`_.

* :meth:`Document.save` now offers to "prettify" PDF source via an additional argument.
* :meth:`Page.insertImage` has the additional *stream* \-parameter, specifying a memory area holding an image.

* Issue with garbled PNGs on Linux systems has been resolved (`"Problem writing PNG" #133) <https://github.com/pymupdf/PyMuPDF/issues/133>`_.


------

**Changes in Version 1.12.4**

This is an extension of 1.12.3.

* Fix of `issue #147 <https://github.com/pymupdf/PyMuPDF/issues/147>`_: methods :meth:`Document.getPageFontlist` and :meth:`Document.getPageImagelist` now also show fonts and images contained in :data:`resources` nested via "Form XObjects".
* Temporary fix of `issue #148 <https://github.com/pymupdf/PyMuPDF/issues/148>`_: Saving to new PDF files will now automatically use *garbage = 2* if a lower value is given. Final fix is to be expected with MuPDF's next version. At that point we will remove this circumvention.
* Preventive fix of illegally using stencil / image mask pixmaps in some methods.
* Method :meth:`Document.getPageFontlist` now includes the encoding name for each font in the list.
* Method :meth:`Document.getPageImagelist` now includes the decode method name for each image in the list.

------

**Changes in Version 1.12.3**

This is an extension of 1.12.2.

* Many functions now return *None* instead of *0*, if the result has no other meaning than just indicating successful execution (:meth:`Document.close`, :meth:`Document.save`, :meth:`Document.select`, :meth:`Pixmap.save` and many others).

------

**Changes in Version 1.12.2**

This is an extension of 1.12.1.

* Method :meth:`Page.show_pdf_page` now accepts the new *clip* argument. This specifies an area of the source page to which the display should be restricted.

* New :attr:`Page.CropBox` and :attr:`Page.MediaBox` have been included for convenience.


------

**Changes in Version 1.12.1**

This is an extension of version 1.12.0.

* New method :meth:`Page.show_pdf_page` displays another's PDF page. This is a **vector** image and therefore remains precise across zooming. Both involved documents must be PDF.

* New method :meth:`Page.getSVGimage` creates an SVG image from the page. In contrast to the raster image of a pixmap, this is a vector image format. The return is a unicode text string, which can be saved in a *.svg* file.

* Method :meth:`Page.getTextBlocks` now accepts an additional bool parameter "images". If set to true (default is false), image blocks (metadata only) are included in the produced list and thus allow detecting areas with rendered images.

* Minor bug fixes.

* "text" result of :meth:`Page.getText` concatenates all lines within a block using a single space character. MuPDF's original uses "\\n" instead, producing a rather ragged output.

* New properties of :ref:`Page` objects :attr:`Page.MediaBoxSize` and :attr:`Page.CropBoxPosition` provide more information about a page's dimensions. For non-PDF files (and for most PDF files, too) these will be equal to :attr:`Page.rect.bottom_right`, resp. :attr:`Page.rect.top_left`. For example, class :ref:`Shape` makes use of them to correctly position its items.

------

**Changes in Version 1.12.0**

This version is based on and requires MuPDF v1.12.0. The new MuPDF version contains quite a number of changes -- most of them around text extraction. Some of the changes impact the programmer's API.

* :meth:`Outline.saveText` and :meth:`Outline.saveXML` have been deleted without replacement. You probably haven't used them much anyway. But if you are looking for a replacement: the output of :meth:`Document.get_toc` can easily be used to produce something equivalent.

* Class *TextSheet* does no longer exist.

* Text "spans" (one of the hierarchy levels of :ref:`TextPage`) no longer contain positioning information (i.e. no "bbox" key). Instead, spans now provide the font information for its text. This impacts our JSON output variant.

* HTML output has improved very much: it now creates valid documents which can be displayed by browsers to produce a similar view as the original document.

* There is a new output format XHTML, which provides text and images in a browser-readable format. The difference to HTML output is, that no effort is made to reproduce the original layout.

* All output formats of :meth:`Page.getText` now support creating complete, valid documents, by wrapping them with appropriate header and trailer information. If you are interested in using the HTML output, please make sure to read :ref:`HTMLQuality`.

* To support finding text positions, we have added special methods that don't need detours like :meth:`TextPage.extractJSON` or :meth:`TextPage.extractXML`: use :meth:`Page.getTextBlocks` or resp. :meth:`Page.getTextWords` to create lists of text blocks or resp. words, which are accompanied by their rectangles. This should be much faster than the standard text extraction methods and also avoids using additional packages for interpreting their output.


------

**Changes in Version 1.11.2**

This is an extension of v1.11.1.

* New :meth:`Page.insertFont` creates a PDF */Font* object and returns its object number.

* New :meth:`Document.extractFont` extracts the content of an embedded font given its object number.

* Methods **FontList(...)** items no longer contain the PDF generation number. This value never had any significance. Instead, the font file extension is included (e.g. "pfa" for a "PostScript Font for ASCII"), which is more valuable information.

* Fonts other than "simple fonts" (Type1) are now also supported.

* New options to change :ref:`Pixmap` size:

    * Method :meth:`Pixmap.shrink` reduces the pixmap proportionally in place.

    * A new :ref:`Pixmap` copy constructor allows scaling via setting target width and height.


------

**Changes in Version 1.11.1**

This is an extension of v1.11.0.

* New class *Shape*. It facilitates and extends the creation of image shapes on PDF pages. It contains multiple methods for creating elementary shapes like lines, rectangles or circles, which can be combined into more complex ones and be given common properties like line width or colors. Combined shapes are handled as a unit and e.g. be "morphed" together. The class can accumulate multiple complex shapes and put them all in the page's foreground or background -- thus also reducing the number of updates to the page's :data:`contents` object.

* All *Page* draw methods now use the new *Shape* class.

* Text insertion methods *insertText()* and *insertTextBox()* now support morphing in addition to text rotation. They have become part of the *Shape* class and thus allow text to be freely combined with graphics.

* A new *Pixmap* constructor allows creating pixmap copies with an added alpha channel. A new method also allows directly manipulating alpha values.

* Binary algebraic operations with geometry objects (matrices, rectangles and points) now generally also support lists or tuples as the second operand. You can add a tuple *(x, y)* of numbers to a :ref:`Point`. In this context, such sequences are called ":data:`point_like`" (resp. :data:`matrix_like`, :data:`rect_like`).

* Geometry objects now fully support in-place operators. For example, *p /= m* replaces point p with *p * 1/m* for a number, or *p * ~m* for a :data:`matrix_like` object *m*. Similarly, if *r* is a rectangle, then *r |= (3, 4)* is the new rectangle that also includes *fitz.Point(3, 4)*, and *r &= (1, 2, 3, 4)* is its intersection with *fitz.Rect(1, 2, 3, 4)*.

------

**Changes in Version 1.11.0**

This version is based on and requires MuPDF v1.11.

Though MuPDF has declared it as being mostly a bug fix version, one major new feature is indeed contained: support of embedded files -- also called portfolios or collections. We have extended PyMuPDF functionality to embrace this up to an extent just a little beyond the *mutool* utility as follows.

* The *Document* class now support embedded files with several new methods and one new property:

    - *embfile_Info()* returns metadata information about an entry in the list of embedded files. This is more than *mutool* currently provides: it shows all the information that was used to embed the file (not just the entry's name).
    - *embfile_Get()* retrieves the (decompressed) content of an entry into a *bytes* buffer.
    - *embfile_Add(...)* inserts new content into the PDF portfolio. We (in contrast to *mutool*) **restrict** this to entries with a **new name** (no duplicate names allowed).
    - *embfile_Del(...)* deletes an entry from the portfolio (function not offered in MuPDF).
    - *embfile_SetInfo()* -- changes filename or description of an embedded file.
    - *embfile_Count* -- contains the number of embedded files.

* Several enhancements deal with streamlining geometry objects. These are not connected to the new MuPDF version and most of them are also reflected in PyMuPDF v1.10.0. Among them are new properties to identify the corners of rectangles by name (e.g. *Rect.bottom_right*) and new methods to deal with set-theoretic questions like *Rect.contains(x)* or *IRect.intersects(x)*. Special effort focussed on supporting more "Pythonic" language constructs: *if x in rect ...* is equivalent to *rect.contains(x)*.

* The :ref:`Rect` chapter now has more background on empty amd infinite rectangles and how we handle them. The handling itself was also updated for more consistency in this area.

* We have started basic support for **generation** of PDF content:

    - *Document.insert_page()* adds a new page into a PDF, optionally containing some text.
    - *Page.insertImage()* places a new image on a PDF page.
    - *Page.insertText()* puts new text on an existing page

* For **FileAttachment** annotations, content and name of the attached file can extracted and changed.

------

**Changes in Version 1.10.0**

**MuPDF v1.10 Impact**

MuPDF version 1.10 has a significant impact on our bindings. Some of the changes also affect the API -- in other words, **you** as a PyMuPDF user.

* Link destination information has been reduced. Several properties of the *linkDest* class no longer contain valuable information. In fact, this class as a whole has been deleted from MuPDF's library and we in PyMuPDF only maintain it to provide compatibilty to existing code.

* In an effort to minimize memory requirements, several improvements have been built into MuPDF v1.10:

    - A new *config.h* file can be used to de-select unwanted features in the C base code. Using this feature we have been able to reduce the size of our binary *_fitz.o* / *_fitz.pyd* by about 50% (from 9 MB to 4.5 MB). When UPX-ing this, the size goes even further down to a very handy 2.3 MB.

    - The alpha (transparency) channel for pixmaps is now optional. Letting alpha default to *False* significantly reduces pixmap sizes (by 20% -- CMYK, 25% -- RGB, 50% -- GRAY). Many *Pixmap* constructors therefore now accept an *alpha* boolean to control inclusion of this channel. Other pixmap constructors (e.g. those for file and image input) create pixmaps with no alpha alltogether. On the downside, save methods for pixmaps no longer accept a *savealpha* option: this channel will always be saved when present. To minimize code breaks, we have left this parameter in the call patterns -- it will just be ignored.

* *DisplayList* and *TextPage* class constructors now **require the mediabox** of the page they are referring to (i.e. the *page.bound()* rectangle). There is no way to construct this information from other sources, therefore a source code change cannot be avoided in these cases. We assume however, that not many users are actually employing these rather low level classes explixitely. So the impact of that change should be minor.

**Other Changes compared to Version 1.9.3**

* The new :ref:`Document` method *write()* writes an opened PDF to memory (as opposed to a file, like *save()* does).
* An annotation can now be scaled and moved around on its page. This is done by modifying its rectangle.
* Annotations can now be deleted. :ref:`Page` contains the new method *deleteAnnot()*.
* Various annotation attributes can now be modified, e.g. content, dates, title (= author), border, colors.
* Method *Document.insert_pdf()* now also copies annotations of source pages.
* The *Pages* class has been deleted. As documents can now be accessed with page numbers as indices (like *doc[n] = doc.loadPage(n)*), and document object can be used as iterators, the benefit of this class was too low to maintain it. See the following comments.
* *loadPage(n)* / *doc[n]* now accept arbitrary integers to specify a page number, as long as *n < pageCount*. So, e.g. *doc[-500]* is always valid and will load page *(-500) % pageCount*.
* A document can now also be used as an iterator like this: *for page in doc: ...<do something with "page"> ...*. This will yield all pages of *doc* as *page*.
* The :ref:`Pixmap` method *getSize()* has been replaced with property *size*. As before *Pixmap.size == len(Pixmap)* is true.
* In response to transparency (alpha) being optional, several new parameters and properties have been added to :ref:`Pixmap` and :ref:`Colorspace` classes to support determining their characteristics.
* The :ref:`Page` class now contains new properties *firstAnnot* and *firstLink* to provide starting points to the respective class chains, where *firstLink* is just a mnemonic synonym to method *loadLinks()* which continues to exist. Similarly, the new property *rect* is a synonym for method *bound()*, which also continues to exist.
* :ref:`Pixmap` methods *samplesRGB()* and *samplesAlpha()* have been deleted because pixmaps can now be created without transparency.
* :ref:`Rect` now has a property *irect* which is a synonym of method *round()*. Likewise, :ref:`IRect` now has property *rect* to deliver a :ref:`Rect` which has the same coordinates as floats values.
* Document has the new method *searchPageFor()* to search for a text string. It works exactly like the corresponding *Page.searchFor()* with page number as additional parameter.


------

**Changes in Version 1.9.3**

This version is also based on MuPDF v1.9a. Changes compared to version 1.9.2:

* As a major enhancement, annotations are now supported in a similar way as links. Annotations can be displayed (as pixmaps) and their properties can be accessed.
* In addition to the document *select()* method, some simpler methods can now be used to manipulate a PDF:

    - *copyPage()* copies a page within a document.
    - *movePage()* is similar, but deletes the original.
    - *delete_page()* deletes a page
    - *delete_pages()* deletes a page range

* *rotation* or *setRotation()* access or change a PDF page's rotation, respectively.
* Available but undocumented before, :ref:`IRect`, :ref:`Rect`, :ref:`Point` and :ref:`Matrix` support the *len()* method and their coordinate properties can be accessed via indices, e.g. *IRect.x1 == IRect[2]*.
* For convenience, documents now support simple indexing: *doc.loadPage(n) == doc[n]*. The index may however be in range *-pageCount < n < pageCount*, such that *doc[-1]* is the last page of the document.

------

**Changes in Version 1.9.2**

This version is also based on MuPDF v1.9a. Changes compared to version 1.9.1:

* *fitz.open()* (no parameters) creates a new empty **PDF** document, i.e. if saved afterwards, it must be given a *.pdf* extension.
* :ref:`Document` now accepts all of the following formats (*Document* and *open* are synonyms):

  - *open()*,
  - *open(filename)* (equivalent to *open(filename, None)*),
  - *open(filetype, area)* (equivalent to *open(filetype, stream = area)*).

  Type of memory area *stream* may be *bytes* or *bytearray*. Thus, e.g. *area = open("file.pdf", "rb").read()* may be used directly (without first converting it to bytearray).
* New method *Document.insert_pdf()* (PDFs only) inserts a range of pages from another PDF.
* *Document* objects doc now support the *len()* function: `len(doc) == doc.pageCount`.
* New method *Document.getPageImageList()* creates a list of images used on a page.
* New method *Document.getPageFontList()* creates a list of fonts referenced by a page.
* New pixmap constructor *fitz.Pixmap(doc, xref)* creates a pixmap based on an opened PDF document and an :data:`xref` number of the image.
* New pixmap constructor *fitz.Pixmap(cspace, spix)* creates a pixmap as a copy of another one *spix* with the colorspace converted to *cspace*. This works for all colorspace combinations.
* Pixmap constructor *fitz.Pixmap(colorspace, width, height, samples)* now allows *samples* to also be *bytes*, not only *bytearray*.


------

**Changes in Version 1.9.1**

This version of PyMuPDF is based on MuPDF library source code version 1.9a published on April 21, 2016.

Please have a look at MuPDF's website to see which changes and enhancements are contained herein.

Changes in version 1.9.1 compared to version 1.8.0 are the following:

* New methods *get_area()* for both *fitz.Rect* and *fitz.IRect*
* Pixmaps can now be created directly from files using the new constructor *fitz.Pixmap(filename)*.
* The Pixmap constructor *fitz.Pixmap(image)* has been extended accordingly.
* *fitz.Rect* can now be created with all possible combinations of points and coordinates.
* PyMuPDF classes and methods now all contain  __doc__ strings,  most of them created by SWIG automatically. While the PyMuPDF documentation certainly is more detailed, this feature should help a lot when programming in Python-aware IDEs.
* A new document method of *getPermits()* returns the permissions associated with the current access to the document (print, edit, annotate, copy), as a Python dictionary.
* The identity matrix *fitz.Identity* is now **immutable**.
* The new document method *select(list)* removes all pages from a document that are not contained in the list. Pages can also be duplicated and re-arranged.
* Various improvements and new members in our demo and examples collections. Perhaps most prominently: *PDF_display* now supports scrolling with the mouse wheel, and there is a new example program *wxTableExtract* which allows to graphically identify and extract table data in documents.
* *fitz.open()* is now an alias of *fitz.Document()*.
* New pixmap method *tobytes()* which will return a bytearray formatted as a PNG image of the pixmap.
* New pixmap method *samplesRGB()* providing a *samples* version with alpha bytes stripped off (RGB colorspaces only).
* New pixmap method *samplesAlpha()* providing the alpha bytes only of the *samples* area.
* New iterator *fitz.Pages(doc)* over a document's set of pages.
* New matrix methods *invert()* (calculate inverted matrix), *concat()* (calculate matrix product), *pretranslate()* (perform a shift operation).
* New *IRect* methods *intersect()* (intersection with another rectangle), *translate()* (perform a shift operation).
* New *Rect* methods *intersect()* (intersection with another rectangle), *transform()* (transformation with a matrix), *include_point()* (enlarge rectangle to also contain a point), *include_rect()* (enlarge rectangle to also contain another one).
* Documented *Point.transform()* (transform a point with a matrix).
* *Matrix*, *IRect*, *Rect* and *Point* classes now support compact, algebraic formulations for manipulating such objects.
* Incremental saves for changes are possible now using the call pattern *doc.save(doc.name, incremental=True)*.
* A PDF's metadata can now be deleted, set or changed by document method *set_metadata()*. Supports incremental saves.
* A PDF's bookmarks (or table of contents) can now be deleted, set or changed with the entries of a list using document method *set_toc(list)*. Supports incremental saves.
=======
.. include:: ../changes.txt
>>>>>>> 5f5bd45a

.. include:: footer.rst<|MERGE_RESOLUTION|>--- conflicted
+++ resolved
@@ -1,1572 +1,7 @@
 .. include:: header.rst
 
-<<<<<<< HEAD
-Change Log
-==========
 
-**Changes in Version 1.21.1 (2022-12-13)**
-
-* This release uses `MuPDF-1.21.1`.
-
-* Bug fixes:
-
-  * **Fixed** `#2110 <https://github.com/pymupdf/PyMuPDF/issues/2110>`_: Fully embedded font is extracted only partially if it occupies more than one object
-  * **Fixed** `#2094 <https://github.com/pymupdf/PyMuPDF/issues/2094>`_: Rectangle Detection Logic
-  * **Fixed** `#2088 <https://github.com/pymupdf/PyMuPDF/issues/2088>`_: Destination point not set for named links in toc
-  * **Fixed** `#2087 <https://github.com/pymupdf/PyMuPDF/issues/2087>`_: Image with Filter "[/FlateDecode/JPXDecode]" not extracted
-  * **Fixed** `#2086 <https://github.com/pymupdf/PyMuPDF/issues/2086>`_: Document.save() owner_pw & user_pw has buffer overflow bug
-  * **Fixed** `#2076 <https://github.com/pymupdf/PyMuPDF/issues/2076>`_: Segfault in fitz.py
-  * **Fixed** `#2057 <https://github.com/pymupdf/PyMuPDF/issues/2057>`_: Document.save garbage parameter not working in PyMuPDF 1.21.0
-  * **Fixed** `#2051 <https://github.com/pymupdf/PyMuPDF/issues/2051>`_: Missing DPI Parameter
-  * **Fixed** `#2048 <https://github.com/pymupdf/PyMuPDF/issues/2048>`_: Invalid size of TextPage and bbox with newest version 1.21.0
-  * **Fixed** `#2045 <https://github.com/pymupdf/PyMuPDF/issues/2045>`_: SystemError: <built-in function Page_get_texttrace> returned a result with an error set
-  * **Fixed** `#2039 <https://github.com/pymupdf/PyMuPDF/issues/2039>`_: 1.21.0 fails to build against system libmupdf
-  * **Fixed** `#2036 <https://github.com/pymupdf/PyMuPDF/issues/2036>`_: Archive::Archive defined twice
-
-* Other
-
-  * Swallow "&zoom=nan" in link uri strings.
-  * Add new Page utility methods `Page.replace_image()` and `Page.delete_image()`.
-
-* Documentation:
-
-  * `#2040 <https://github.com/pymupdf/PyMuPDF/issues/2040>`_: Added note about test failure with non-default build of MuPDF, to `tests/README.md`.
-  * `#2037 <https://github.com/pymupdf/PyMuPDF/issues/2037>`_: In `docs/installation.rst`, mention incompatibility with chocolatey.org on Windows.
-  * `#2061 <https://github.com/pymupdf/PyMuPDF/issues/2061>`_: Fixed description of `Annot.file_info`.
-  * `#2065 <https://github.com/pymupdf/PyMuPDF/issues/2065>`_: Show how to insert internal PDF link.
-  * Improved description of building from source without an sdist.
-  * Added information about running tests.
-  * `#2084 <https://github.com/pymupdf/PyMuPDF/issues/2084>`_: Fixed broken link to PyMuPDF-Utilities.
+.. include:: ../changes.txt
 
 
-**Changes in Version 1.21.0 (2022-11-8)**
-
-* This release uses `MuPDF-1.21.0`.
-
-* New feature: Stories.
-
-* Added wheels for Python-3.11.
-
-* Bug fixes:
-
-  * **Fixed** `#1701 <https://github.com/pymupdf/PyMuPDF/issues/1701>`_: Broken custom image insertion.
-  * **Fixed** `#1854 <https://github.com/pymupdf/PyMuPDF/issues/1854>`_: `Document.delete_pages()` declines keyword arguments.
-  * **Fixed** `#1868 <https://github.com/pymupdf/PyMuPDF/issues/1868>`_: Access Violation Error at `page.apply_redactions()`.
-  * **Fixed** `#1909 <https://github.com/pymupdf/PyMuPDF/issues/1909>`_: Adding text with `fontname="Helvetica"` can silently fail.
-  * **Fixed** `#1913 <https://github.com/pymupdf/PyMuPDF/issues/1913>`_: `draw_rect()`: does not respect width if color is not specified.
-  * **Fixed** `#1917 <https://github.com/pymupdf/PyMuPDF/issues/1917>`_: `subset_fonts()`: make it possible to silence the stdout.
-  * **Fixed** `#1936 <https://github.com/pymupdf/PyMuPDF/issues/1936>`_: Rectangle detection can be incorrect producing wrong output.
-  * **Fixed** `#1945 <https://github.com/pymupdf/PyMuPDF/issues/1945>`_: Segmentation fault when saving with `clean=True`.
-  * **Fixed** `#1965 <https://github.com/pymupdf/PyMuPDF/issues/1965>`_: `pdfocr_save()` Hard Crash.
-  * **Fixed** `#1971 <https://github.com/pymupdf/PyMuPDF/issues/1971>`_: Segmentation fault when using `get_drawings()`.
-  * **Fixed** `#1946 <https://github.com/pymupdf/PyMuPDF/issues/1946>`_: `block_no` and `block_type` switched in `get_text()` docs.
-  * **Fixed** `#2013 <https://github.com/pymupdf/PyMuPDF/issues/2013>`_: AttributeError: 'Widget' object has no attribute '_annot' in delete widget.
-
-* Misc changes to core code:
-
-  * Fixed various compiler warnings and a sequence-point bug.
-  * Added support for Memento builds.
-  * Fixed leaks detected by Memento in test suite.
-  * Fixed handling of exceptions in set_name() and set_rect().
-  * Allow build with latest MuPDF, for regular testing of PyMuPDF master.
-  * Cope with new MuPDF exceptions when setting rect for some Annot types.
-  * Reduced cosmetic differences between MuPDF's config.h and PyMuPDF's _config.h.
-  * Cope with various changes to MuPDF API.
-
-* Other:
-
-  * Fixed various broken links and typos in docs.
-  * Mention install of `swig-python` on MacOS for #875.
-  * Added (untested) wheels for macos-arm64.
-  
-
-
-
-**Changes in Version 1.20.2**
-
-* This release uses `MuPDF-1.20.3`.
-
-* **Fixed** `#1787 <https://github.com/pymupdf/PyMuPDF/issues/1787>`_.
-  Fix linking issues on Unix systems.
-
-* **Fixed** `#1824 <https://github.com/pymupdf/PyMuPDF/issues/1824>`_.
-  SegFault when applying redactions overlapping a transparent image. (Fixed
-  in `MuPDF-1.20.3`.)
-
-* Improvements to documentation:
-
-  * Improved information about building from source in `docs/installation.rst`.
-  * Clarified memory allocation setting `JM_MEMORY` in `docs/tools.rst`.
-  * Fixed link to PDF Reference manual in `docs/app3.rst`.
-  * Fixed building of html documentation on OpenBSD.
-  * Moved old `docs/faq.rst` into separate `docs/recipes-*` files.
-
-* Removed some unused files and directories:
-
-  * `installation/`
-  * `docs/wheelnames.txt`
-
-
-**Changes in Version 1.20.1**
-
-* **Fixed** `#1724 <https://github.com/pymupdf/PyMuPDF/issues/1724>`_.
-  Fix for building on FreeBSD.
-
-* **Fixed** `#1771 <https://github.com/pymupdf/PyMuPDF/issues/1771>`_.
-  `linkDest()` had a broken call to `re.match()`, introduced in 1.20.0.
-
-* **Fixed** `#1751 <https://github.com/pymupdf/PyMuPDF/issues/1751>`_.
-  `get_drawings()` and `get_cdrawings()` previously always returned with `closePath=False`.
-
-* **Fixed** `#1645 <https://github.com/pymupdf/PyMuPDF/issues/1645>`_.
-  Default FreeText annotation text color is now black.
-
-* Improvements to sphinx-generated documentation:
-
-  * Use readthedocs theme with enhancements.
-  * Renamed the `.txt` files to have `.rst` suffixes.
-
-------
-
-**Changes in Version 1.20.0**
-
-This release uses `MuPDF-1.20.0`, released 2022-06-15.
-
-* Cope with new MuPDF link uri format, changed from `#<int>,<int>,<int>` to `#page=<int>&zoom=<float>,<float>,<float>`.
-
- * In `tests/test_insertpdf.py`, use new reference output `joined-1.20.pdf`. We also check that new output values are approximately the same as the old ones.
-
-* **Fixed** `#1738 <https://github.com/pymupdf/PyMuPDF/issues/1738>`_. Leak of `pdf_graft_map`.
-  Also fixed a SEGV issue that this seemed to expose, caused by incorrect freeing of underlying fz_document.
-
-* **Fixed** `#1733 <https://github.com/pymupdf/PyMuPDF/issues/1733>`_. Fixed ownership of `Annotation.get_pixmap()`.
-
-Changes to build/release process:
-
-* If pip builds from source because an appropriate wheel is not available, we no longer require MuPDF to be pre-installed. Instead the required MuPDF source is embedded in the sdist and automatically built into PyMuPDF.
-
-* Various changes to `setup.py` to download the required MuPDF release as required. See comments at start of setup.py for details.
-
-* Added `.github/workflows/build_wheels.yml` to control building of wheels on Github.
-
-------
-
-**Changes in Version 1.19.6**
-
-* **Fixed** `#1620 <https://github.com/pymupdf/PyMuPDF/issues/1620>`_. The :ref:`TextPage` created by :meth:`Page.get_textpage` will now be freed correctly (removed memory leak).
-* **Fixed** `#1601 <https://github.com/pymupdf/PyMuPDF/issues/1601>`_. Document open errors should now be more concise and easier to interpret. In the course of this, two PyMuPDF-specific Python exceptions have been **added:**
-
-    - `EmptyFileError` -- raised when trying to create a :ref:`Document` (`fitz.open()`) from an empty file or zero-length memory.
-    - `FileDataError` -- raised when MuPDF encounters irrecoverable document structure issues.
-
-* **Added** :meth:`Page.load_widget` given a PDF field's xref.
-
-* **Added** Dictionary :attr:`pdfcolor` which provide the about 500 colors defined as PDF color values with the lower case color name as key.
-
-* **Added** algebra functionality to the :ref:`Quad` class. These objects can now also be added and subtracted among themselves, and be multiplied by numbers and matrices.
-
-* **Added** new constants defining the default text extraction flags for more comfortable handling. Their naming convention is like :data:`TEXTFLAGS_WORDS` for `page.get_text("words")`. See :ref:`text_extraction_flags`.
-
-* **Changed** :meth:`Page.annots` and :meth:`Page.widgets` to detect and prevent reloading the page (illegally) inside the iterator loops via :meth:`Document.reload_page`. Doing this brings down the interpretor. Documented clean ways to do annotation and widget mass updates within properly designed loops.
-
-* **Changed** several internal utility functions to become standalone ("SWIG inline") as opposed to be part of the :ref:`Tools` class. This, among other things, increases the performance of geometry object creation.
-
-* **Changed** :meth:`Document.update_stream` to always accept stream updates - whether or not the dictionary object behind the xref already is a stream. Thus the former `new` parameter is now ignored and will be removed in v1.20.0.
-
-
-------
-
-**Changes in Version 1.19.5**
-
-* **Fixed** `#1518 <https://github.com/pymupdf/PyMuPDF/issues/1518>`_. A limited "fix": in some cases, rectangles and quadrupels were not correctly encoded to support re-drawing by :ref:`Shape`.
-
-* **Fixed** `#1521 <https://github.com/pymupdf/PyMuPDF/issues/1521>`_. This had the same ultimate reason behind issue #1510.
-
-* **Fixed** `#1513 <https://github.com/pymupdf/PyMuPDF/issues/1513>`_. Some Optional Content functions did not support non-ASCII characters.
-
-* **Fixed** `#1510 <https://github.com/pymupdf/PyMuPDF/issues/1510>`_. Support more soft-mask image subtypes.
-
-* **Fixed** `#1507 <https://github.com/pymupdf/PyMuPDF/issues/1507>`_. Immunize against items in the outlines chain, that are `"null"` objects.
-
-* **Fixed** re-opened `#1417 <https://github.com/pymupdf/PyMuPDF/issues/1417>`_. ("too many open files"). This was due to insufficient calls to MuPDF's `fz_drop_document()`. This also fixes `#1550 <https://github.com/pymupdf/PyMuPDF/issues/1550>`_.
-
-* **Fixed** several undocumented issues in relation to incorrectly setting the text span origin :data:`point_like`.
-
-* **Fixed** undocumented error computing the character bbox in method :meth:`Page.get_texttrace` when text is **flipped** (as opposed to just rotated).
-
-* **Added** items to the dictionary returned by :meth:`image_properties`: `orientation` and `transform` report the natural image orientation (EXIF data).
-
-* **Added** method :meth:`Document.xref_copy`. It will make a given target PDF object an exact copy of a source object.
-
-
-------
-
-**Changes in Version 1.19.4**
-
-
-* **Fixed** `#1505 <https://github.com/pymupdf/PyMuPDF/issues/1505>`_. Immunize against circular outline items.
-
-* **Fixed** `#1484 <https://github.com/pymupdf/PyMuPDF/issues/1484>`_. Correct CropBox coordinates are now returned in all situations.
-
-* **Fixed** `#1479 <https://github.com/pymupdf/PyMuPDF/issues/1479>`_.
-
-* **Fixed** `#1474 <https://github.com/pymupdf/PyMuPDF/issues/1474>`_. TextPage objects are now properly deleted again.
-
-* **Added** :ref:`Page` methods and attributes for PDF `/ArtBox`, `/BleedBox`, `/TrimBox`.
-
-* **Added** global attribute :attr:`TESSDATA_PREFIX` for easy checking of OCR support.
-
-* **Changed** :meth:`Document.xref_set_key` such that dictionary keys will physically be removed if set to value `"null"`.
-
-* **Changed** :meth:`Document.extract_font` to optionally return a dictionary (instead of a tuple).
-
-------
-
-**Changes in Version 1.19.3**
-
-This patch version implements minor improvements for :ref:`Pixmap` and also some important fixes.
-
-* **Fixed** `#1351 <https://github.com/pymupdf/PyMuPDF/discussions/1351>`_. Reverted code that introduced the memory growth in v1.18.15.
-
-* **Fixed** `#1417 <https://github.com/pymupdf/PyMuPDF/discussions/1417>`_. Developped circumvention for growth of open file handles using :meth:`Document.insert_pdf`.
-
-* **Fixed** `#1418 <https://github.com/pymupdf/PyMuPDF/discussions/1418>`_. Developped circumvention for memory growth using :meth:`Document.insert_pdf`.
-
-* **Fixed** `#1430 <https://github.com/pymupdf/PyMuPDF/discussions/1430>`_. Developped circumvention for mass pixmap generations of document pages.
-
-* **Fixed** `#1433 <https://github.com/pymupdf/PyMuPDF/discussions/1433>`_. Solves a bbox error for some Type 3 font in PyMuPDF text processing.
-
-* **Added** :meth:`Pixmap.color_topusage` to determine the share of the most frequently used color. Solves `#1397 <https://github.com/pymupdf/PyMuPDF/discussions/1397>`_.
-
-* **Added** :meth:`Pixmap.warp` which makes a new pixmap from a given arbitrary convex quad inside the pixmap.
-
-* **Added** :attr:`Annot.irt_xref` and :meth:`Annot.set_irt_xref` to inquire or set the `/IRT` ("In Responde To") property of an annotation. Implements `#1450 <https://github.com/pymupdf/PyMuPDF/discussions/1450>`_.
-
-* **Added** :meth:`Rect.torect` and :meth:`IRect.torect` which compute a matrix that transforms to a given other rectangle.
-
-* **Changed** :meth:`Pixmap.color_count` to also return the count of each color.
-* **Changed** :meth:`Page.get_texttrace` to also return correct span and character bboxes if `span["dir"] != (1, 0)`.
-
-------
-
-**Changes in Version 1.19.2**
-
-This patch version implements minor improvements for :meth:`Page.get_drawings` and also some important fixes.
-
-* **Fixed** `#1388 <https://github.com/pymupdf/PyMuPDF/discussions/1388>`_. Fixed intermittent memory corruption when insert or updating annotations.
-
-* **Fixed** `#1375 <https://github.com/pymupdf/PyMuPDF/discussions/1375>`_. Inconsistencies between line numbers as returned by the "words" and the "dict" options of :meth:`Page.get_text` have been corrected.
-
-* **Fixed** `#1364 <https://github.com/pymupdf/PyMuPDF/issues/1342>`_. The check for being a `"rawdict"` span in :meth:`recover_span_quad` now works correctly.
-
-* **Fixed** `#1342 <https://github.com/pymupdf/PyMuPDF/issues/1364>`_. Corrected the check for rectangle infiniteness in :meth:`Page.show_pdf_page`.
-
-* **Changed** :meth:`Page.get_drawings`, :meth:`Page.get_cdrawings` to return an indicator on the area orientation covered by a rectangle. This implements `#1355 <https://github.com/pymupdf/PyMuPDF/issues/1355>`_. Also, the recognition rate for rectangles and quads has been significantly improved.
-
-* **Changed** all text search and extraction methods to set the new `flags` option `TEXT_MEDIABOX_CLIP` to ON by default. That bit causes the automatic suppression of all characters that are completely outside a page's mediabox (in as far as that notion is supported for a document type). This eliminates the need for using `clip=page.rect` or similar for omitting text outside the visible area.
-
-* **Added** parameter `"dpi"` to :meth:`Page.get_pixmap` and :meth:`Annot.get_pixmap`. When given, parameter `"matrix"` is ignored, and a :ref:`Pixmap` with the desired dots per inch is created.
-
-* **Added** attributes :attr:`Pixmap.is_monochrome` and :attr:`Pixmap.is_unicolor` allowing fast checks of pixmap properties. Addresses `#1397 <https://github.com/pymupdf/PyMuPDF/discussions/1397>`_.
-
-* **Added** method :meth:`Pixmap.color_count` to determine the unique colors in the pixmap.
-
-* **Added** boolean parameter `"compress"` to PDF document method :meth:`Document.update_stream`. Addresses / enables solution for `#1408 <https://github.com/pymupdf/PyMuPDF/discussions/1408>`_.
-
-------
-
-**Changes in Version 1.19.1**
-
-This is the first patch version to support MuPDF v1.19.0. Apart from one bug fix, it includes important improvements for OCR support and the option to **sort extracted text** to the standard reading order "from top-left to bottom-right".
-
-* **Fixed** `#1328 <https://github.com/pymupdf/PyMuPDF/issues/1328>`_. "words" text extraction again returns correct `(x0, y0)` coordinates.
-
-* **Changed** :meth:`Page.get_textpage_ocr`: it now supports parameter `dpi` to control OCR quality. It is also possible to choose whether the **full page** should be OCRed or **only the images displayed** by the page.
-
-* **Changed** :meth:`Page.get_drawings` and :meth:`Page.get_cdrawings` to automatically convert colors to RGB color tuples. Implements `#1332 <https://github.com/pymupdf/PyMuPDF/discussions/1332>`_. Similar change was applied to :meth:`Page.get_texttrace`.
-
-* **Changed** :meth:`Page.get_text` to support a parameter `sort`. If set to `True` the output is conveniently sorted.
-
-
-------
-
-**Changes in Version 1.19.0**
-
-This is the first version supporting MuPDF 1.19.*, published 2021-10-05. It introduces many new features compared to the previous version 1.18.*.
-
-PyMuPDF has now picked up integrated Tesseract OCR support, which was already present in MuPDF v1.18.0.
-
-* Supported images can be OCRed via their :ref:`Pixmap` which results in a 1-page PDF with a text layer.
-* All supported document pages (i.e. not only PDFs), can be OCRed using specialized text extraction methods. The result is a mixture of standard and OCR text (depending on which part of the page was deemed to require OCRing) that can be searched and extracted without restrictions.
-* All this requires an independent installation of Tesseract. MuPDF actually (only) needs the location of Tesseract's `"tessdata"` folder, where its language support data are stored. This location must be available as environment variable `TESSDATA_PREFIX`.
-
-A new MuPDF feature is **journalling PDF updates**, which is also supported by this PyMuPDF version. Changes may be logged, rolled back or replayed, allowing to implement a whole new level of control over PDF document integrity -- similar to functions present in modern database systems.
-
-A third feature (unrelated to the new MuPDF version) includes the ability to detect when page **objects cover or hide each other**. It is now e.g. possible to see that text is covered by a drawing or an image.
-
-* **Changed** terminology and meaning of important geometry concepts: Rectangles are now characterized as *finite*, *valid* or *empty*, while the definitions of these terms have also changed. Rectangles specifically are now thought of being "open": not all corners and sides are considered part of the retangle. Please do read the :ref:`Rect` section for details.
-
-* **Added** new parameter `"no_new_id"` to :meth:`Document.save` / :meth:`Document.tobytes` methods. Use it to suppress updating the second item of the document `/ID` which in PDF indicates that the original file has been updated. If the PDF has no `/ID` at all yet, then no new one will be created either.
-
-* **Added** a **journalling facility** for PDF updates. This allows logging changes, undoing or redoing them, or saving the journal for later use. Refer to :meth:`Document.journal_enable` and friends.
-
-* **Added** new :ref:`Pixmap` methods :meth:`Pixmap.pdfocr_save` and :meth:`Pixmap.pdfocr_tobytes`, which generate a 1-page PDF containing the pixmap as PNG image with OCR text layer.
-
-* **Added** :meth:`Page.get_textpage_ocr` which executes optical character recognition for the page, then extracts the results and stores them together with "normal" page content in a :ref:`TextPage`. Use or reuse this object in subsequent text extractions and text searches to avoid multiple efforts. The existing text search and text extraction methods have been extended to support a separately created textpage -- see next item.
-
-* **Added** a new parameter `textpage` to text extraction and text search methods. This allows reuse of a previously created :ref:`TextPage` and thus achieves significant runtime benefits -- which is especially important for the new OCR features. But "normal" text extractions can definitely also benefit.
-
-* **Added** :meth:`Page.get_texttrace`, a technical method delivering low-level text character properties. It was present before as a private method, but the author felt it now is mature enough to be officially available. It specifically includes a "sequence number" which indicates the page appearance build operation that painted the text.
-
-* **Added** :meth:`Page.get_bboxlog` which delivers the list of rectangles of page objects like text, images or drawings. Its significance lies in its sequence: rectangles intersecting areas with a lower index are covering or hiding them.
-
-* **Changed** methods :meth:`Page.get_drawings` and :meth:`Page.get_cdrawings` to include a "sequence number" indicating the page appearance build operation that created the drawing.
-
-* **Fixed** `#1311 <https://github.com/pymupdf/PyMuPDF/issues/1311>`_. Field values in comboboxes should now be handled correctly.
-* **Fixed** `#1290 <https://github.com/pymupdf/PyMuPDF/issues/1290>`_. Error was caused by incorrect rectangle emptiness check, which is fixed due to new geometry logic of this version.
-* **Fixed** `#1286 <https://github.com/pymupdf/PyMuPDF/issues/1286>`_. Text alignment for redact annotations is working again.
-* **Fixed** `#1287 <https://github.com/pymupdf/PyMuPDF/issues/1287>`_. Infinite loop issue for non-Windows systems when applying some redactions has been resolved.
-* **Fixed** `#1284 <https://github.com/pymupdf/PyMuPDF/issues/1284>`_. Text layout destruction after applying redactions in some cases has been resolved.
-
-------
-
-**Changes in Version 1.18.18 / 1.18.19**
-
-* **Fixed** issue `#1266 <https://github.com/pymupdf/PyMuPDF/issues/1266>`_. Failure to set :attr:`Pixmap.samples` in important cases, was hotfixed in a new version 1.18.19.
-
-* **Fixed** issue `#1257 <https://github.com/pymupdf/PyMuPDF/issues/1257>`_. Removing the read-only flag from PDF fields is now possible.
-
-* **Fixed** issue `#1252 <https://github.com/pymupdf/PyMuPDF/issues/1252>`_. Now correctly specifying the `zoom` value for PDF link annotations.
-
-* **Fixed** issue `#1244 <https://github.com/pymupdf/PyMuPDF/issues/1244>`_. Now correctly computing the transform matrix in :meth:`Page.get_image__bbox`.
-
-* **Fixed** issue `#1241 <https://github.com/pymupdf/PyMuPDF/issues/1241>`_. Prevent returning artifact characters in :meth:`Page.get_textbox`, which happened in certain constellations.
-
-* **Fixed** issue `#1234 <https://github.com/pymupdf/PyMuPDF/issues/1234>`_. Avoid creating infinite rectangles in corner cases -- :meth:`Page.get_drawings`, :meth:`Page.get_cdrawings`.
-
-* **Added** test data and test scripts to the source PyPI source distribution.
-
-------
-
-**Changes in Version 1.18.17**
-
-Focus of this version are major performance improvements of selected functions.
-
-* **Fixed** issue `#1199 <https://github.com/pymupdf/PyMuPDF/issues/1199>`_. Using a non-existing page number in :meth:`Document.get_page_images` and friends will no longer lead to segfaults.
-
-* **Changed** :meth:`Page.get_drawings` to now differentiate between "stroke", "fill" and combined paths. Paths containing more than one rectangle (i.e. "re" items) are now supported. Extracting "clipped" paths is now available as an option.
-
-* **Added** :meth:`Page.get_cdrawings`, performance-optimized version of :meth:`Page.get_drawings`.
-
-* **Added** :attr:`Pixmap.samples_mv`, *memoryview* of a pixmap's pixel area. Does not copy and thus always accesses the current state of that area.
-
-* **Added** :attr:`Pixmap.samples_ptr`, Python "pointer" to a pixmap's pixel area. Allows much faster creation (factor 800+) of Qt images.
-
-
-
-------
-
-**Changes in Version 1.18.16**
-
-* **Fixed** issue `#1184 <https://github.com/pymupdf/PyMuPDF/issues/1184>`_. Existing PDF widget fonts in a PDF are now accepted (i.e. not forcedly changed to a Base-14 font).
-
-* **Fixed** issue `#1154 <https://github.com/pymupdf/PyMuPDF/issues/1154>`_. Text search hits should now be correct when `clip` is specified.
-
-* **Fixed** issue `#1152 <https://github.com/pymupdf/PyMuPDF/issues/1152>`_.
-
-* **Fixed** issue `#1146 <https://github.com/pymupdf/PyMuPDF/issues/1146>`_.
-
-* **Added** :attr:`Link.flags` and :meth:`Link.set_flags` to the :ref:`Link` class. Implements enhancement requests `#1187 <https://github.com/pymupdf/PyMuPDF/issues/1187>`_.
-
-* **Added** option to *simulate* :meth:`TextWriter.fill_textbox` output for predicting the number of lines, that a given text would occupy in the textbox.
-
-* **Added** text output support as subcommand `gettext` to the `fitz` CLI module. Most importantly, original **physical text layout** reproduction is now supported.
-
-
-------
-
-**Changes in Version 1.18.15**
-
-* **Fixed** issue `#1088 <https://github.com/pymupdf/PyMuPDF/issues/1088>`_. Removing an annotation's fill color should now work again both ways, using the `fill_color=[]` argument in :meth:`Annot.update` as well as `fill=[]` in :meth:`Annot.set_colors`.
-
-* **Fixed** issue `#1081 <https://github.com/pymupdf/PyMuPDF/issues/1081>`_. :meth:`Document.subset_fonts`: fixed an error which created wrong character widths for some fonts.
-
-* **Fixed** issue `#1078 <https://github.com/pymupdf/PyMuPDF/issues/1078>`_. :meth:`Page.get_text` and other methods related to text extraction: changed the default value of the :ref:`TextPage` `flags` parameter. All whitespace and :data:`ligatures` are now preserved.
-
-* **Fixed** issue `#1085 <https://github.com/pymupdf/PyMuPDF/issues/1085>`_. The old *snake_cased* alias of `fitz.detTextlength` is now defined correctly.
-
-* **Changed** :meth:`Document.subset_fonts` will now correctly prefix font subsets with an appropriate six letter uppercase tag, complying with the PDF specification.
-
-* **Added** new method :meth:`Widget.button_states` which returns the possible values that a button-type field can have when being set to "on" or "off".
-
-* **Added** support of text with **Small Capital** letters to the :ref:`Font` and :ref:`TextWriter` classes. This is reflected by an additional bool parameter `small_caps` in various of their methods.
-
-
-------
-
-**Changes in Version 1.18.14**
-
-* **Finished** implementing new, "snake_cased" names for methods and properties, that were "camelCased" and awkward in many aspects. At the end of this documentation, there is section :ref:`Deprecated` with more background and a mapping of old to new names.
-
-* **Fixed** issue `#1053 <https://github.com/pymupdf/PyMuPDF/issues/1053>`_. :meth:`Page.insert_image`: when given, include image mask in the hash computation.
-
-* **Fixed** issue `#1043 <https://github.com/pymupdf/PyMuPDF/issues/1043>`_. Added `Pixmap.getPNGdata` to the aliases of :meth:`Pixmap.tobytes`.
-
-* **Fixed** an internal error when computing the envelopping rectangle of drawn paths as returned by :meth:`Page.get_drawings`.
-
-* **Fixed** an internal error occasionally causing loops when outputting text via :meth:`TextWriter.fill_textbox`.
-
-* **Added** :meth:`Font.char_lengths`, which returns a tuple of character widths of a string.
-
-* **Added** more ways to specify pages in :meth:`Document.delete_pages`. Now a sequence (list, tuple or range) can be specified, and the Python `del` statement can be used. In the latter case, Python `slices` are also accepted.
-
-* **Changed** :meth:`Document.del_toc_item`, which disables a single item of the TOC: previously, the title text was removed. Instead, now the complete item will be shown grayed-out by supporting viewers.
-
-
-------
-
-**Changes in Version 1.18.13**
-
-* **Fixed** issue `#1014 <https://github.com/pymupdf/PyMuPDF/issues/1014>`_.
-* **Fixed** an internal memory leak when computing image bboxes -- :meth:`Page.get_image_bbox`.
-* **Added** support for low-level access and modification of the PDF trailer. Applies to :meth:`Document.xref_get_keys`, :meth:`Document.xref_get_key`, and :meth:`Document.xref_set_key`.
-* **Added** documentation for maintaining private entries in PDF metadata.
-* **Added** documentation for handling transparent image insertions, :meth:`Page.insert_image`.
-* **Added** :meth:`Page.get_image_rects`, an improved version of :meth:`Page.get_image_bbox`.
-* **Changed** :meth:`Document.delete_pages` to support various ways of specifying pages to delete. Implements `#1042 <https://github.com/pymupdf/PyMuPDF/issues/1042>`_.
-* **Changed** :meth:`Page.insert_image` to also accept the xref of an existing image in the file. This allows "copying" images between pages, and extremely fast mutiple insertions.
-* **Changed** :meth:`Page.insert_image` to also accept the integer parameter `alpha`. To be used for performance improvements.
-* **Changed** :meth:`Pixmap.set_alpha` to support new parameters for pre-multiplying colors with their alpha values and setting a specific color to fully transparent (e.g. white).
-* **Changed** :meth:`Document.embfile_add` to automatically set creation and modification date-time. Correspondingly, :meth:`Document.embfile_upd` automatically maintains modification date-time (`/ModDate` PDF key), and :meth:`Document.embfile_info` correspondingly reports these data. In addition, the embedded file's associated "collection item" is included via its :data:`xref`. This supports the development of PDF portfolio applications.
-
-------
-
-**Changes in Version 1.18.11 / 1.18.12**
-
-* **Fixed** issue `#972 <https://github.com/pymupdf/PyMuPDF/issues/972>`_. Improved layout of source distribution material.
-* **Fixed** issue `#962 <https://github.com/pymupdf/PyMuPDF/issues/962>`_. Stabilized Linux distribution detection for generating PyMuPDF from sources.
-* **Added:** :meth:`Page.get_xobjects` delivers the result of :meth:`Document.get_page_xobjects`.
-* **Added:** :meth:`Page.get_image_info` delivers meta information for all images shown on the page.
-* **Added:** :meth:`Tools.mupdf_display_warnings` allows setting on / off the display of MuPDF-generated warnings. The default is off.
-* **Added:** :meth:`Document.ez_save` convenience alias of :meth:`Document.save` with some different defaults.
-* **Changed:** Image extractions of document pages now also contain the image's **transformation matrix**. This concerns :meth:`Page.get_image_bbox` and the DICT, JSON, RAWDICT, and RAWJSON variants of :meth:`Page.get_text`.
-
-
-------
-
-**Changes in Version 1.18.10**
-
-* **Fixed** issue `#941 <https://github.com/pymupdf/PyMuPDF/issues/941>`_. Added old aliases for :meth:`DisplayList.get_pixmap` and :meth:`DisplayList.get_textpage`.
-* **Fixed** issue `#929 <https://github.com/pymupdf/PyMuPDF/issues/929>`_. Stabilized removal of JavaScript objects with :meth:`Document.scrub`.
-* **Fixed** issue `#927 <https://github.com/pymupdf/PyMuPDF/issues/927>`_. Removed a loop in the reworked :meth:`TextWriter.fill_textbox`.
-* **Changed** :meth:`Document.xref_get_keys` and :meth:`Document.xref_get_key` to also allow accessing the PDF trailer dictionary. This can be done by using `-1` as the xref number argument.
-* **Added** a number of functions for reconstructing the quads for text lines, spans and characters extracted by :meth:`Page.get_text` options "dict" and "rawdict". See :meth:`recover_quad` and friends.
-* **Added** :meth:`Tools.unset_quad_corrections` to suppress character quad corrections (occasionally required for erroneous fonts).
-
-------
-
-**Changes in Version 1.18.9**
-
-
-* **Fixed** issue `#888 <https://github.com/pymupdf/PyMuPDF/issues/888>`_. Removed ambiguous statements concerning PyMuPDF's license, which is now clearly stated to be GNU AGPL V3.
-* **Fixed** issue `#895 <https://github.com/pymupdf/PyMuPDF/issues/895>`_.
-* **Fixed** issue `#896 <https://github.com/pymupdf/PyMuPDF/issues/896>`_. Since v1.17.6 PyMuPDF suppresses the font subset tags and only reports the base fontname in text extraction outputs "dict" / "json" / "rawdict" / "rawjson". Now a new global parameter can request the old behaviour, :meth:`Tools.set_subset_fontnames`.
-* **Fixed** issue `#885 <https://github.com/pymupdf/PyMuPDF/issues/885>`_. Pixmap creation now also works with filenames given as `pathlib.Paths`.
-* **Changed** :meth:`Document.subset_fonts`: Text is **not rewritten** any more and should therefore **retain all its origial properties** -- like being hidden or being controlled by Optional Content mechanisms.
-* **Changed** :ref:`TextWriter` output to also accept text in right to left mode (Arabian, Hebrew): :meth:`TextWriter.fill_textbox`, :meth:`TextWriter.append`. These methods now accept a new boolean parameter `right_to_left`, which is *False* by default. Implements `#897 <https://github.com/pymupdf/PyMuPDF/issues/897>`_.
-* **Changed** :meth:`TextWriter.fill_textbox` to return all lines of text, that did not fit in the given rectangle. Also changed the default of the `warn` parameter to no longer print a warning message in overflow situations.
-* **Added** a utility function :meth:`recover_quad`, which computes the quadrilateral of a span. This function can be used for correctly marking text extracted with the "dict" or "rawdict" options of :meth:`Page.get_text`.
-
-------
-
-**Changes in Version 1.18.8**
-
-
-This is a bug fix version only. We are publishing early because of the potentially widely used functions.
-
-* **Fixed** issue `#881 <https://github.com/pymupdf/PyMuPDF/issues/881>`_. Fixed a memory leak in :meth:`Page.insert_image` when inserting images from files or memory.
-* **Fixed** issue `#878 <https://github.com/pymupdf/PyMuPDF/issues/878>`_. `pathlib.Path` objects should now correctly handle file path hierarchies.
-
-
-------
-
-**Changes in Version 1.18.7**
-
-
-* **Added** an experimental :meth:`Document.subset_fonts` which reduces the size of eligible fonts based on their use by text in the PDF. Implements `#855 <https://github.com/pymupdf/PyMuPDF/discussions/855>`_.
-* **Implemented** request `#870 <https://github.com/pymupdf/PyMuPDF/pull/870>`_: :meth:`Document.convert_to_pdf` now also supports PDF documents.
-* **Renamed** `Document.write` to :meth:`Document.tobytes` for greater clarity. But the deprecated name remains available for some time.
-* **Implemented** request `#843 <https://github.com/pymupdf/PyMuPDF/Discussions/843>`_: :meth:`Document.tobytes` now supports linearized PDF output. :meth:`Document.save` now also supports writing to Python **file objects**. In addition, the open function now also supports Python file objects.
-* **Fixed** issue `#844 <https://github.com/pymupdf/PyMuPDF/issues/844>`_.
-* **Fixed** issue `#838 <https://github.com/pymupdf/PyMuPDF/issues/838>`_.
-* **Fixed** issue `#823 <https://github.com/pymupdf/PyMuPDF/issues/823>`_. More logic for better support of OCRed text output (Tesseract, ABBYY).
-* **Fixed** issue `#818 <https://github.com/pymupdf/PyMuPDF/issues/818>`_.
-* **Fixed** issue `#814 <https://github.com/pymupdf/PyMuPDF/issues/814>`_.
-* **Added** :meth:`Document.get_page_labels` which returns a list of page label definitions of a PDF.
-* **Added** :meth:`Document.has_annots` and :meth:`Document.has_links` to check whether these object types are present anywhere in a PDF.
-* **Added** expert low-level functions to simplify inquiry and modification of PDF object sources: :meth:`Document.xref_get_keys` lists the keys of object :data:`xref`, :meth:`Document.xref_get_key` returns type and content of a key, and :meth:`Document.xref_set_key` modifies the key's value.
-* **Added** parameter `thumbnails` to :meth:`Document.scrub` to also allow removing page thumbnail images.
-* **Improved** documentation for how to add valid text marker annotations for non-horizontal text.
-
-We continued the process of renaming methods and properties from *"mixedCase"* to *"snake_case"*. Documentation usually mentions the new names only, but old, deprecated names remain available for some time.
-
-
-
-------
-
-**Changes in Version 1.18.6**
-
-* **Fixed** issue `#812 <https://github.com/pymupdf/PyMuPDF/issues/812>`_.
-* **Fixed** issue `#793 <https://github.com/pymupdf/PyMuPDF/issues/793>`_. Invalid document metadata previously prevented opening some documents at all. This error has been removed.
-* **Fixed** issue `#792 <https://github.com/pymupdf/PyMuPDF/issues/792>`_. Text search and text extraction will make no rectangle containment checks at all if the default `clip=None` is used.
-* **Fixed** issue `#785 <https://github.com/pymupdf/PyMuPDF/issues/785>`_.
-* **Fixed** issue `#780 <https://github.com/pymupdf/PyMuPDF/issues/780>`_. Corrected a parameter check error.
-* **Fixed** issue `#779 <https://github.com/pymupdf/PyMuPDF/issues/779>`_. Fixed typo
-* **Added** an option to set the desired line height for text boxes. Implements `#804 <https://github.com/pymupdf/PyMuPDF/issues/804>`_.
-* **Changed** text position retrieval to better cope with Tesseract's glyphless font. Implements `#803 <https://github.com/pymupdf/PyMuPDF/issues/803>`_.
-* **Added** an option to choose the prefix of new annotations, fields and links for providing unique annotation ids. Implements request `#807 <https://github.com/pymupdf/PyMuPDF/issues/807>`_.
-* **Added** getting and setting color and text properties for Table of Contents items for PDFs. Implements `#779 <https://github.com/pymupdf/PyMuPDF/issues/779>`_.
-* **Added** PDF page label handling: :meth:`Page.get_label()` returns the page label, :meth:`Document.get_page_numbers` return all page numbers having a specified label, and :meth:`Document.set_page_labels` adds or updates a PDF's page label definition.
-
-
-
-.. note::
-   This version introduces **Python type hinting**. The goal is to provide each parameter and the return value of all functions and methods with type information. This still is work in progress although the majority of functions has already been handled.
-
-
-------
-
-**Changes in Version 1.18.5**
-
-Apart from several fixes, this version also focusses on several minor, but important feature improvements. Among the latter is a more precise computation of proper line heights and insertion points for writing / inserting text. As opposed to using font-agnostic constants, these values are now taken from the font's properties.
-
-Also note that this is the first version which does no longer provide pregenerated wheels for Python versions older than 3.6. PIP also discontinues support for these by end of this year 2020.
-
-* **Fixed** issue `#771 <https://github.com/pymupdf/PyMuPDF/issues/771>`_. By using "small glyph heights" option, the full page text can be extracted.
-* **Fixed** issue `#768 <https://github.com/pymupdf/PyMuPDF/issues/768>`_.
-* **Fixed** issue `#750 <https://github.com/pymupdf/PyMuPDF/issues/750>`_.
-* **Fixed** issue `#739 <https://github.com/pymupdf/PyMuPDF/issues/739>`_. The "dict", "rawdict" and corresponding JSON output variants now have two new *span* keys: `"ascender"` and `"descender"`. These floats represent special font properties which can be used to compute bboxes of spans or characters of **exactly fontsize height** (as opposed to the default line height). An example algorithm is shown in section "Span Dictionary" `here <https://pymupdf.readthedocs.io/en/latest/textpage.html#dictionary-structure-of-extractdict-and-extractrawdict>`_. Also improved the detection and correction of ill-specified ascender / descender values encountered in some fonts.
-* **Added** a new, experimental :meth:`Tools.set_small_glyph_heights` -- also in response to issue `#739 <https://github.com/pymupdf/PyMuPDF/issues/739>`_. This method sets or unsets a global parameter to **always compute bboxes with fontsize height**. If "on", text searching and all text extractions will returned rectangles, bboxes and quads with a smaller height.
-* **Fixed** issue `#728 <https://github.com/pymupdf/PyMuPDF/issues/728>`_.
-* **Changed** fill color logic of 'Polyline' annotations: this parameter now only pertains to line end symbols -- the annotation itself can no longer have a fill color. Also addresses issue `#727 <https://github.com/pymupdf/PyMuPDF/issues/727>`_.
-* **Changed** :meth:`Page.getImageBbox` to also compute the bbox if the image is contained in an XObject.
-* **Changed** :meth:`Shape.insertTextbox`, resp. :meth:`Page.insertTextbox`, resp. :meth:`TextWriter.fillTextbox` to respect font's properties "ascender" / "descender" when computing line height and insertion point. This should no longer lead to line overlaps for multi-line output. These methods used to ignore font specifics and used constant values instead.
-
-
-------
-
-**Changes in Version 1.18.4**
-
-This version adds several features to support PDF Optional Content. Among other things, this includes OCMDs (Optional Content Membership Dictionaries) with the full scope of *"visibility expressions"* (PDF key `/VE`), text insertions (including the :ref:`TextWriter` class) and drawings.
-
-* **Fixed** issue `#727 <https://github.com/pymupdf/PyMuPDF/issues/727>`_. Freetext annotations now support an uncolored rectangle when `fill_color=None`.
-* **Fixed** issue `#726 <https://github.com/pymupdf/PyMuPDF/issues/726>`_. UTF-8 encoding errors are now handled for HTML / XML :meth:`Page.getText` output.
-* **Fixed** issue `#724 <https://github.com/pymupdf/PyMuPDF/issues/724>`_. Empty values are no longer stored in the PDF /Info metadata dictionary.
-* **Added** new methods :meth:`Document.set_oc` and :meth:`Document.get_oc` to set or get optional content references for **existing** image and form XObjects. These methods are similar to the same-named methods of :ref:`Annot`.
-* **Added** :meth:`Document.set_ocmd`, :meth:`Document.get_ocmd` for handling OCMDs.
-* **Added** **Optional Content** support for text insertion and drawing.
-* **Added** new method :meth:`Page.deleteWidget`, which deletes a form field from a page. This is analogous to deleting annotations.
-* **Added** support for Popup annotations. This includes defining the Popup rectangle and setting the Popup to open or closed. Methods / attributes :meth:`Annot.set_popup`, :meth:`Annot.set_open`, :attr:`Annot.has_popup`, :attr:`Annot.is_open`, :attr:`Annot.popup_rect`, :attr:`Annot.popup_xref`.
-
-Other changes:
-
-* The **naming of methods and attributes** in PyMuPDF is far from being satisfactory: we have *CamelCases*, *mixedCases* and *lower_case_with_underscores* all over the place. With the :ref:`Annot` as the first candidate, we have started an activity to clean this up step by step, converting to lower case with underscores for methods and attributes while keeping UPPERCASE for the constants.
-
-   - Old names will remain available to prevent code breaks, but they will no longer be mentioned in the documentation.
-   - New methods and attributes of all classes will be named according to the new standard.
-
-------
-
-**Changes in Version 1.18.3**
-
-As a major new feature, this version introduces support for PDF's **Optional Content** concept.
-
-* **Fixed** issue `#714 <https://github.com/pymupdf/PyMuPDF/issues/714>`_.
-* **Fixed** issue `#711 <https://github.com/pymupdf/PyMuPDF/issues/711>`_.
-* **Fixed** issue `#707 <https://github.com/pymupdf/PyMuPDF/issues/707>`_: if a PDF user password, but no owner password is supplied nor present, then the user password is also used as the owner password.
-* **Fixed** `expand` and `deflate` parameters of methods :meth:`Document.save` and :meth:`Document.write`. Individual image and font compression should now finally work. Addresses issue `#713 <https://github.com/pymupdf/PyMuPDF/issues/713>`_.
-* **Added** a support of PDF optional content. This includes several new :ref:`Document` methods for inquiring and setting optional content status and adding optional content configurations and groups. In addition, images, form XObjects and annotations now can be bound to optional content specifications. **Resolved** issue `#709 <https://github.com/pymupdf/PyMuPDF/issues/709>`_.
-
-
-
-------
-
-**Changes in Version 1.18.2**
-
-This version contains some interesting improvements for text searching: any number of search hits is now returned and the **hit_max** parameter was removed. The new **clip** parameter in addition allows to restrict the search area. Searching now detects hyphenations at line breaks and accordingly finds hyphenated words.
-
-* **Fixed** issue `#575 <https://github.com/pymupdf/PyMuPDF/issues/575>`_: if using `quads=False` in text searching, then overlapping rectangles on the same line are joined. Previously, parts of the search string, which belonged to different "marked content" items, each generated their own rectangle -- just as if occurring on separate lines.
-* **Added** :attr:`Document.isRepaired`, which is true if the PDF was repaired on open.
-* **Added** :meth:`Document.setXmlMetadata` which either updates or creates PDF XML metadata. Implements issue `#691 <https://github.com/pymupdf/PyMuPDF/issues/691>`_.
-* **Added** :meth:`Document.getXmlMetadata` returns PDF XML metadata.
-* **Changed** creation of PDF documents: they will now always carry a PDF identification (`/ID` field) in the document trailer. Implements issue `#691 <https://github.com/pymupdf/PyMuPDF/issues/691>`_.
-* **Changed** :meth:`Page.searchFor`: a new parameter `clip` is accepted to restrict the search to this rectangle. Correspondingly, the attribute :attr:`TextPage.rect` is now respected by :meth:`TextPage.search`.
-* **Changed** parameter `hit_max` in :meth:`Page.searchFor` and :meth:`TextPage.search` is now obsolete: methods will return all hits.
-* **Changed** character **selection criteria** in :meth:`Page.getText`: a character is now considered to be part of a `clip` if its bbox is fully contained. Before this, a non-empty intersection was sufficient.
-* **Changed** :meth:`Document.scrub` to support a new option `redact_images`. This addresses issue `#697 <https://github.com/pymupdf/PyMuPDF/issues/697>`_.
-
-
-------
-
-**Changes in Version 1.18.1**
-
-* **Fixed** issue `#692 <https://github.com/pymupdf/PyMuPDF/issues/692>`_. PyMuPDF now detects and recovers from more cyclic resource dependencies in PDF pages and for the first time reports them in the MuPDF warnings store.
-* **Fixed** issue `#686 <https://github.com/pymupdf/PyMuPDF/issues/686>`_.
-* **Added** opacity options for the :ref:`Shape` class: Stroke and fill colors can now be set to some transparency value. This means that all :ref:`Page` draw methods, methods :meth:`Page.insertText`, :meth:`Page.insertTextbox`, :meth:`Shape.finish`, :meth:`Shape.insertText`, and :meth:`Shape.insertTextbox` support two new parameters: *stroke_opacity* and *fill_opacity*.
-* **Added** new parameter `mask` to :meth:`Page.insertImage` for optionally providing an external image mask. Resolves issue `#685 <https://github.com/pymupdf/PyMuPDF/issues/685>`_.
-* **Added** :meth:`Annot.soundGet` for extracting the sound of an audio annotation.
-
-------
-
-**Changes in Version 1.18.0**
-
-This is the first PyMuPDF version supporting MuPDF v1.18. The focus here is on extending PyMuPDF's own functionality -- apart from bug fixing. Subsequent PyMuPDF patches may address features new in MuPDF.
-
-* **Fixed** issue `#519 <https://github.com/pymupdf/PyMuPDF/issues/519>`_. This upstream bug occurred occasionally for some pages only and seems to be fixed now: page layout should no longer be ruined in these cases.
-
-* **Fixed** issue `#675 <https://github.com/pymupdf/PyMuPDF/issues/675>`_.
-
-  - Unsuccessful storage allocations should now always lead to exceptions (circumvention of an upstream bug intermittently crashing the interpreter).
-  - :ref:`Pixmap` size is now based on `size_t` instead of `int` in C and should be correct even for extremely large pixmaps.
-
-* **Fixed** issue `#668 <https://github.com/pymupdf/PyMuPDF/issues/668>`_. Specification of dashes for PDF drawing insertion should now correctly reflect the PDF spec.
-* **Fixed** issue `#669 <https://github.com/pymupdf/PyMuPDF/issues/669>`_. A major source of memory leakage in :meth:`Page.insert_pdf` has been removed.
-* **Added** keyword *"images"* to :meth:`Page.apply_redactions` for fine-controlling the handling of images.
-* **Added** :meth:`Annot.getText` and :meth:`Annot.getTextbox`, which offer the same functionality as the :ref:`Page` versions.
-* **Added** key *"number"* to the block dictionaries of :meth:`Page.getText` / :meth:`Annot.getText` for options "dict" and "rawdict".
-* **Added** :meth:`glyph_name_to_unicode` and :meth:`unicode_to_glyph_name`. Both functions do not really connect to a specific font and are now independently available, too. The data are now based on the `Adobe Glyph List <https://github.com/adobe-type-tools/agl-aglfn/blob/master/glyphlist.txt>`_.
-* **Added** convenience functions :meth:`adobe_glyph_names` and :meth:`adobe_glyph_unicodes` which return the respective available data.
-* **Added** :meth:`Page.getDrawings` which returns details of drawing operations on a document page. Works for all document types.
-* Improved performance of :meth:`Document.insert_pdf`. Multiple object copies are now also suppressed across multiple separate insertions from the same source. This saves time, memory and target file size. Previously this mechanism was only active within each single method execution. The feature can also be suppressed with the new method bool parameter *final=1*, which is the default.
-* For PNG images created from pixmaps, the resolution (dpi) is now automatically set from the respective :attr:`Pixmap.xres` and :attr:`Pixmap.yres` values.
-
-
-------
-
-**Changes in Version 1.17.7**
-
-* **Fixed** issue `#651 <https://github.com/pymupdf/PyMuPDF/issues/651>`_. An upstream bug causing interpreter crashes in corner case redaction processings was fixed by backporting MuPDF changes from their development repo.
-* **Fixed** issue `#645 <https://github.com/pymupdf/PyMuPDF/issues/645>`_. Pixmap top-left coordinates can be set (again) by their own method, :meth:`Pixmap.set_origin`.
-* **Fixed** issue `#622 <https://github.com/pymupdf/PyMuPDF/issues/622>`_. :meth:`Page.insertImage` again accepts a :data:`rect_like` parameter.
-* **Added** severeal new methods to improve and speed-up table of contents (TOC) handling. Among other things, TOC items can now changed or deleted individually -- without always replacing the complete TOC. Furthermore, access to some PDF page attributes is now possible without first **loading** the page. This has a very significant impact on the performance of TOC manipulation.
-* **Added** an option to :meth:`Document.insert_pdf` which allows displaying progress messages. Adresses `#640 <https://github.com/pymupdf/PyMuPDF/issues/640>`_.
-* **Added** :meth:`Page.getTextbox` which extracts text contained in a rectangle. In many cases, this should obsolete writing your own script for this type of thing.
-* **Added** new `clip` parameter to :meth:`Page.getText` to simplify and speed up text extraction of page sub areas.
-* **Added** :meth:`TextWriter.appendv` to add text in **vertical write mode**. Addresses issue `#653 <https://github.com/pymupdf/PyMuPDF/issues/653>`_
-
-
-------
-
-**Changes in Version 1.17.6**
-
-* **Fixed** issue `#605 <https://github.com/pymupdf/PyMuPDF/issues/605>`_
-* **Fixed** issue `#600 <https://github.com/pymupdf/PyMuPDF/issues/600>`_ -- text should now be correctly positioned also for pages with a CropBox smaller than MediaBox.
-* **Added** text span dictionary key `origin` which contains the lower left coordinate of the first character in that span.
-* **Added** attribute :attr:`Font.buffer`, a *bytes* copy of the font file.
-* **Added** parameter *sanitize* to :meth:`Page.cleanContents`. Allows switching of sanitization, so only syntax cleaning will be done.
-
-------
-
-**Changes in Version 1.17.5**
-
-* **Fixed** issue `#561 <https://github.com/pymupdf/PyMuPDF/issues/561>`_ -- second go: certain :ref:`TextWriter` usages with many alternating fonts did not work correctly.
-* **Fixed** issue `#566 <https://github.com/pymupdf/PyMuPDF/issues/566>`_.
-* **Fixed** issue `#568 <https://github.com/pymupdf/PyMuPDF/issues/568>`_.
-* **Fixed** -- opacity is now correctly taken from the :ref:`TextWriter` object, if not given in :meth:`TextWriter.writeText`.
-* **Added** a new global attribute :attr:`fitz_fontdescriptors`. Contains information about usable fonts from repository `pymupdf-fonts <https://github.com/pymupdf/pymupdf-fonts>`_.
-* **Added** :meth:`Font.valid_codepoints` which returns an array of unicode codepoints for which the font has a glyph.
-* **Added** option `text_as_path` to :meth:`Page.getSVGimage`. this implements `#580 <https://github.com/pymupdf/PyMuPDF/issues/580>`_. Generates much smaller SVG files with parseable text if set to *False*.
-
-
-------
-
-**Changes in Version 1.17.4**
-
-* **Fixed** issue `#561 <https://github.com/pymupdf/PyMuPDF/issues/561>`_. Handling of more than 10 :ref:`Font` objects on one page should now work correctly.
-* **Fixed** issue `#562 <https://github.com/pymupdf/PyMuPDF/issues/562>`_. Annotation pixmaps are no longer derived from the page pixmap, thus avoiding unintended inclusion of page content.
-* **Fixed** issue `#559 <https://github.com/pymupdf/PyMuPDF/issues/559>`_. This **MuPDF** bug is being temporarily fixed with a pre-version of MuPDF's next release.
-* **Added** utility function :meth:`repair_mono_font` for correcting displayed character spacing for some mono-spaced fonts.
-* **Added** utility method :meth:`Document.need_appearances` for fine-controlling Form PDF behavior. Addresses issue `#563 <https://github.com/pymupdf/PyMuPDF/issues/563>`_.
-* **Added** utility function :meth:`sRGB_to_pdf` to recover the PDF color triple for a given color integer in sRGB format.
-* **Added** utility function :meth:`sRGB_to_rgb` to recover the (R, G, B) color triple for a given color integer in sRGB format.
-* **Added** utility function :meth:`make_table` which delivers table cells for a given rectangle and desired numbers of columns and rows.
-* **Added** support for optional fonts in repository `pymupdf-fonts <https://github.com/pymupdf/pymupdf-fonts>`_.
-
-------
-
-**Changes in Version 1.17.3**
-
-* **Fixed** an undocumented issue, which prevented fully cleaning a PDF page when using :meth:`Page.cleanContents`.
-* **Fixed** issue `#540 <https://github.com/pymupdf/PyMuPDF/issues/540>`_. Text extraction for EPUB should again work correctly.
-* **Fixed** issue `#548 <https://github.com/pymupdf/PyMuPDF/issues/548>`_. Documentation now includes `LINK_NAMED`.
-* **Added** new parameter to control start of text in :meth:`TextWriter.fillTextbox`. Implements `#549 <https://github.com/pymupdf/PyMuPDF/issues/549>`_.
-* **Changed** documentation of :meth:`Page.add_redact_annot` to explain the usage of non-builtin fonts.
-
-------
-
-**Changes in Version 1.17.2**
-
-* **Fixed** issue `#533 <https://github.com/pymupdf/PyMuPDF/issues/533>`_.
-* **Added** options to modify 'Redact' annotation appearance. Implements `#535 <https://github.com/pymupdf/PyMuPDF/issues/535>`_.
-
-
-------
-
-**Changes in Version 1.17.1**
-
-* **Fixed** issue `#520 <https://github.com/pymupdf/PyMuPDF/issues/520>`_.
-* **Fixed** issue `#525 <https://github.com/pymupdf/PyMuPDF/issues/525>`_. Vertices for 'Ink' annots should now be correct.
-* **Fixed** issue `#524 <https://github.com/pymupdf/PyMuPDF/issues/524>`_. It is now possible to query and set rotation for applicable annotation types.
-
-Also significantly improved inline documentation for better support of interactive help.
-
-------
-
-**Changes in Version 1.17.0**
-
-This version is based on MuPDF v1.17. Following are highlights of new and changed features:
-
-* **Added** extended language support for annotations and widgets: a mixture of Latin, Greece, Russian, Chinese, Japanese and Korean characters can now be used in 'FreeText' annotations and text widgets. No special arrangement is required to use it.
-
-* Faster page access is implemented for documents supporting a "chapter" structure. This applies to EPUB documents currently. This comes with several new :ref:`Document` methods and changes for :meth:`Document.loadPage` and the "indexed" page access *doc[n]*: In addition to specifying a page number as before, a tuple *(chaper, pno)* can be specified to identify the desired page.
-
-* **Changed:** Improved support of redaction annotations: images overlapped by redactions are **permanantly modified** by erasing the overlap areas. Also links are removed if overlapped by redactions. This is now fully in sync with PDF specifications.
-
-Other changes:
-
-* **Changed** :meth:`TextWriter.writeText` to support the *"morph"* parameter.
-* **Added** methods :meth:`Rect.morph`, :meth:`IRect.morph`, and :meth:`Quad.morph`, which return a new :ref:`Quad`.
-* **Changed** :meth:`Page.add_freetext_annot` to support text alignment via a new *"align"* parameter.
-* **Fixed** issue `#508 <https://github.com/pymupdf/PyMuPDF/issues/508>`_. Improved image rectangle calculation to hopefully deliver correct values in most if not all cases.
-* **Fixed** issue `#502 <https://github.com/pymupdf/PyMuPDF/issues/502>`_.
-* **Fixed** issue `#500 <https://github.com/pymupdf/PyMuPDF/issues/500>`_. :meth:`Document.convertToPDF` should no longer cause memory leaks.
-* **Fixed** issue `#496 <https://github.com/pymupdf/PyMuPDF/issues/496>`_. Annotations and widgets / fields are now added or modified using the coordinates of the **unrotated page**. This behavior is now in sync with other methods modifying PDF pages.
-* **Added** :attr:`Page.rotationMatrix` and :attr:`Page.derotationMatrix` to support coordinate transformations between the rotated and the original versions of a PDF page.
-
-Potential code breaking changes:
-
-* The private method `Page._getTransformation()` has been removed. Use the public :attr:`Page.transformationMattrix` instead.
-
-
-------
-
-**Changes in Version 1.16.18**
-
-This version introduces several new features around PDF text output. The motivation is to simplify this task, while at the same time offering extending features.
-
-One major achievement is using MuPDF's capabilities to dynamically choosing fallback fonts whenever a character cannot be found in the current one. This seemlessly works for Base-14 fonts in combination with CJK fonts (China, Japan, Korea). So a text may contain **any combination of characters** from the Latin, Greek, Russian, Chinese, Japanese and Korean languages.
-
-* **Fixed** issue `#493 <https://github.com/pymupdf/PyMuPDF/issues/493>`_. `Pixmap(doc, xref)` should now again correctly resemble the loaded image object.
-* **Fixed** issue `#488 <https://github.com/pymupdf/PyMuPDF/issues/488>`_. Widget names are now modifyable.
-* **Added** new class :ref:`Font` which represents a font.
-* **Added** new class :ref:`TextWriter` which serves as a container for text to be written on a page.
-* **Added** :meth:`Page.writeText` to write one or more :ref:`TextWriter` objects to the page.
-
-
-------
-
-**Changes in Version 1.16.17**
-
-
-* **Fixed** issue `#479 <https://github.com/pymupdf/PyMuPDF/issues/479>`_. PyMuPDF should now more correctly report image resolutions. This applies to both, images (either from images files or extracted from PDF documents) and pixmaps created from images.
-* **Added** :meth:`Pixmap.set_dpi` which sets the image resolution in x and y directions.
-
-------
-
-**Changes in Version 1.16.16**
-
-
-* **Fixed** issue `#477 <https://github.com/pymupdf/PyMuPDF/issues/477>`_.
-* **Fixed** issue `#476 <https://github.com/pymupdf/PyMuPDF/issues/476>`_.
-* **Changed** annotation line end symbol coloring and fixed an error coloring the interior of 'Polyline' /'Polygon' annotations.
-
-------
-
-**Changes in Version 1.16.14**
-
-
-* **Changed** text marker annotations to accept parameters beyond just quadrilaterals such that now **text lines between two given points can be marked**.
-
-* **Added** :meth:`Document.scrub` which **removes potentially sensitive data** from a PDF. Implements `#453 <https://github.com/pymupdf/PyMuPDF/issues/453>`_.
-
-* **Added** :meth:`Annot.blendMode` which returns the **blend mode** of annotations.
-
-* **Added** :meth:`Annot.setBlendMode` to set the annotation's blend mode. This resolves issue `#416 <https://github.com/pymupdf/PyMuPDF/issues/416>`_.
-* **Changed** :meth:`Annot.update` to accept additional parameters for setting blend mode and opacity.
-* **Added** advanced graphics features to **control the anti-aliasing values**, :meth:`Tools.set_aa_level`. Resolves `#467 <https://github.com/pymupdf/PyMuPDF/issues/467>`_
-
-* **Fixed** issue `#474 <https://github.com/pymupdf/PyMuPDF/issues/474>`_.
-* **Fixed** issue `#466 <https://github.com/pymupdf/PyMuPDF/issues/466>`_.
-
-
-
-------
-
-**Changes in Version 1.16.13**
-
-
-* **Added** :meth:`Document.getPageXObjectList` which returns a list of **Form XObjects** of the page.
-* **Added** :meth:`Page.setMediaBox` for changing the physical PDF page size.
-* **Added** :ref:`Page` methods which have been internal before: :meth:`Page.cleanContents` (= :meth:`Page._cleanContents`), :meth:`Page.getContents` (= :meth:`Page._getContents`), :meth:`Page.getTransformation` (= :meth:`Page._getTransformation`).
-
-
-
-------
-
-**Changes in Version 1.16.12**
-
-* **Fixed** issue `#447 <https://github.com/pymupdf/PyMuPDF/issues/447>`_
-* **Fixed** issue `#461 <https://github.com/pymupdf/PyMuPDF/issues/461>`_.
-* **Fixed** issue `#397 <https://github.com/pymupdf/PyMuPDF/issues/397>`_.
-* **Fixed** issue `#463 <https://github.com/pymupdf/PyMuPDF/issues/463>`_.
-* **Added** JavaScript support to PDF form fields, thereby fixing `#454 <https://github.com/pymupdf/PyMuPDF/issues/454>`_.
-* **Added** a new annotation method :meth:`Annot.delete_responses`, which removes 'Popup' and response annotations referring to the current one. Mainly serves data protection purposes.
-* **Added** a new form field method :meth:`Widget.reset`, which resets the field value to its default.
-* **Changed** and extended handling of redactions: images and XObjects are removed if *contained* in a redaction rectangle. Any partial only overlaps will just be covered by the redaction background color. Now an *overlay* text can be specified to be inserted in the rectangle area to **take the place the deleted original** text. This resolves `#434 <https://github.com/pymupdf/PyMuPDF/issues/434>`_.
-
-------
-
-**Changes in Version 1.16.11**
-
-* **Added** Support for redaction annotations via method :meth:`Page.add_redact_annot` and :meth:`Page.apply_redactions`.
-* **Fixed** issue #426 ("PolygonAnnotation in 1.16.10 version").
-* **Fixed** documentation only issues `#443 <https://github.com/pymupdf/PyMuPDF/issues/443>`_ and `#444 <https://github.com/pymupdf/PyMuPDF/issues/444>`_.
-
-------
-
-**Changes in Version 1.16.10**
-
-* **Fixed** issue #421 ("annot.set_rect(rect) has no effect on text Annotation")
-* **Fixed** issue #417 ("Strange behavior for page.deleteAnnot on 1.16.9 compare to 1.13.20")
-* **Fixed** issue #415 ("Annot.setOpacity throws mupdf warnings")
-* **Changed** all "add annotation / widget" methods to store a unique name in the */NM* PDF key.
-* **Changed** :meth:`Annot.setInfo` to also accept direct parameters in addition to a dictionary.
-* **Changed** :attr:`Annot.info` to now also show the annotation's unique id (*/NM* PDF key) if present.
-* **Added** :meth:`Page.annot_names` which returns a list of all annotation names (*/NM* keys).
-* **Added** :meth:`Page.load_annot` which loads an annotation given its unique id (*/NM* key).
-* **Added** :meth:`Document.reload_page` which provides a new copy of a page after finishing any pending updates to it.
-
-
-------
-
-**Changes in Version 1.16.9**
-
-* **Fixed** #412 ("Feature Request: Allow controlling whether TOC entries should be collapsed")
-* **Fixed** #411 ("Seg Fault with page.firstWidget")
-* **Fixed** #407 ("Annot.setOpacity trouble")
-* **Changed** methods :meth:`Annot.setBorder`, :meth:`Annot.setColors`, :meth:`Link.setBorder`, and :meth:`Link.setColors` to also accept direct parameters, and not just cumbersome dictionaries.
-
-------
-
-**Changes in Version 1.16.8**
-
-* **Added** several new methods to the :ref:`Document` class, which make dealing with PDF low-level structures easier. I also decided to provide them as "normal" methods (as opposed to private ones starting with an underscore "_"). These are :meth:`Document.xrefObject`, :meth:`Document.xrefStream`, :meth:`Document.xrefStreamRaw`, :meth:`Document.PDFTrailer`, :meth:`Document.PDFCatalog`, :meth:`Document.metadataXML`, :meth:`Document.updateObject`, :meth:`Document.updateStream`.
-* **Added** :meth:`Tools.mupdf_disply_errors` which sets the display of mupdf errors on *sys.stderr*.
-* **Added** a commandline facility. This a major new feature: you can now invoke several utility functions via *"python -m fitz ..."*. It should obsolete the need for many of the most trivial scripts. Please refer to :ref:`Module`.
-
-
-------
-
-**Changes in Version 1.16.7**
-
-Minor changes to better synchronize the binary image streams of :ref:`TextPage` image blocks and :meth:`Document.extractImage` images.
-
-* **Fixed** issue #394 ("PyMuPDF Segfaults when using TOOLS.mupdf_warnings()").
-* **Changed** redirection of MuPDF error messages: apart from writing them to Python *sys.stderr*, they are now also stored with the MuPDF warnings.
-* **Changed** :meth:`Tools.mupdf_warnings` to automatically empty the store (if not deactivated via a parameter).
-* **Changed** :meth:`Page.getImageBbox` to return an **infinite rectangle** if the image could not be located on the page -- instead of raising an exception.
-
-
-------
-
-**Changes in Version 1.16.6**
-
-* **Fixed** issue #390 ("Incomplete deletion of annotations").
-* **Changed** :meth:`Page.searchFor` / :meth:`Document.searchPageFor` to also support the *flags* parameter, which controls the data included in a :ref:`TextPage`.
-* **Changed** :meth:`Document.getPageImageList`, :meth:`Document.getPageFontList` and their :ref:`Page` counterparts to support a new parameter *full*. If true, the returned items will contain the :data:`xref` of the *Form XObject* where the font or image is referenced.
-
-------
-
-**Changes in Version 1.16.5**
-
-More performance improvements for text extraction.
-
-* **Fixed** second part of issue #381 (see item in v1.16.4).
-* **Added** :meth:`Page.getTextPage`, so it is no longer required to create an intermediate display list for text extractions. Page level wrappers for text extraction and text searching are now based on this, which should improve performance by ca. 5%.
-
-------
-
-**Changes in Version 1.16.4**
-
-
-* **Fixed** issue #381 ("TextPage.extractDICT ... failed ... after upgrading ... to 1.16.3")
-* **Added** method :meth:`Document.pages` which delivers a generator iterator over a page range.
-* **Added** method :meth:`Page.links` which delivers a generator iterator over the links of a page.
-* **Added** method :meth:`Page.annots` which delivers a generator iterator over the annotations of a page.
-* **Added** method :meth:`Page.widgets` which delivers a generator iterator over the form fields of a page.
-* **Changed** :attr:`Document.is_form_pdf` to now contain the number of widgets, and *False* if not a PDF or this number is zero.
-
-
-------
-
-**Changes in Version 1.16.3**
-
-Minor changes compared to version 1.16.2. The code of the "dict" and "rawdict" variants of :meth:`Page.getText` has been ported to C which has greatly improved their performance. This improvement is mostly noticeable with text-oriented documents, where they now should execute almost two times faster.
-
-* **Fixed** issue #369 ("mupdf: cmsCreateTransform failed") by removing ICC colorspace support.
-* **Changed** :meth:`Page.getText` to accept additional keywords "blocks" and "words". These will deliver the results of :meth:`Page.getTextBlocks` and :meth:`Page.getTextWords`, respectively. So all text extraction methods are now available via a uniform API. Correspondingly, there are now new methods :meth:`TextPage.extractBLOCKS` and :meth:`TextPage.extractWords`.
-* **Changed** :meth:`Page.getText` to default bit indicator *TEXT_INHIBIT_SPACES* to **off**. Insertion of additional spaces is **not suppressed** by default.
-
-------
-
-**Changes in Version 1.16.2**
-
-* **Changed** text extraction methods of :ref:`Page` to allow detail control of the amount of extracted data.
-* **Added** :meth:`planish_line` which maps a given line (defined as a pair of points) to the x-axis.
-* **Fixed** an issue (w/o Github number) which brought down the interpreter when encountering certain non-UTF-8 encodable characters while using :meth:`Page.getText` with te "dict" option.
-* **Fixed** issue #362 ("Memory Leak with getText('rawDICT')").
-
-------
-
-**Changes in Version 1.16.1**
-
-* **Added** property :attr:`Quad.is_convex` which checks whether a line is contained in the quad if it connects two points of it.
-* **Changed** :meth:`Document.insert_pdf` to now allow dropping or including links and annotations independently during the copy. Fixes issue #352 ("Corrupt PDF data and ..."), which seemed to intermittently occur when using the method for some problematic PDF files.
-* **Fixed** a bug which, in matrix division using the syntax *"m1/m2"*, caused matrix *"m1"* to be **replaced** by the result instead of delivering a new matrix.
-* **Fixed** issue #354 ("SyntaxWarning with Python 3.8"). We now always use *"=="* for literals (instead of the *"is"* Python keyword).
-* **Fixed** issue #353 ("mupdf version check"), to no longer refuse the import when there are only patch level deviations from MuPDF.
-
-
-
-------
-
-**Changes in Version 1.16.0**
-
-This major new version of MuPDF comes with several nice new or changed features. Some of them imply programming API changes, however. This is a synopsis of what has changed:
-
-* PDF document encryption and decryption is now **fully supported**. This includes setting **permissions**, **passwords** (user and owner passwords) and the desired encryption method.
-* In response to the new encryption features, PyMuPDF returns an integer (ie. a combination of bits) for document permissions, and no longer a dictionary.
-* Redirection of MuPDF errors and warnings is now natively supported. PyMuPDF redirects error messages from MuPDF to *sys.stderr* and no longer buffers them. Warnings continue to be buffered and will not be displayed. Functions exist to access and reset the warnings buffer.
-* Annotations are now **only supported for PDF**.
-* Annotations and widgets (form fields) are now **separate object chains** on a page (although widgets technically still **are** PDF annotations). This means, that you will **never encounter widgets** when using :attr:`Page.firstAnnot` or :meth:`Annot.next`. You must use :attr:`Page.firstWidget` and :meth:`Widget.next` to access form fields.
-* As part of MuPDF's changes regarding widgets, only the following four fonts are supported, when **adding** or **changing** form fields: **Courier, Helvetica, Times-Roman** and **ZapfDingBats**.
-
-List of change details:
-
-* **Added** :meth:`Document.can_save_incrementally` which checks conditions that are preventing use of option *incremental=True* of :meth:`Document.save`.
-* **Added** :attr:`Page.firstWidget` which points to the first field on a page.
-* **Added** :meth:`Page.getImageBbox` which returns the rectangle occupied by an image shown on the page.
-* **Added** :meth:`Annot.setName` which lets you change the (icon) name field.
-* **Added** outputting the text color in :meth:`Page.getText`: the *"dict"*, *"rawdict"* and *"xml"* options now also show the color in sRGB format.
-* **Changed** :attr:`Document.permissions` to now contain an integer of bool indicators -- was a dictionary before.
-* **Changed** :meth:`Document.save`, :meth:`Document.write`, which now fully support password-based decryption and encryption of PDF files.
-* **Changed the names of all Python constants** related to annotations and widgets. Please make sure to consult the **Constants and Enumerations** chapter if your script is dealing with these two classes. This decision goes back to the dropped support for non-PDF annotations. The **old names** (starting with "ANNOT_*" or "WIDGET_*") will be available as deprecated synonyms.
-* **Changed** font support for widgets: only *Cour* (Courier), *Helv* (Helvetica, default), *TiRo* (Times-Roman) and *ZaDb* (ZapfDingBats) are accepted when **adding or changing** form fields. Only the plain versions are possible -- not their italic or bold variations. **Reading** widgets, however will show its original font.
-* **Changed** the name of the warnings buffer to :meth:`Tools.mupdf_warnings` and the function to empty this buffer is now called :meth:`Tools.reset_mupdf_warnings`.
-* **Changed** :meth:`Page.getPixmap`, :meth:`Document.get_page_pixmap`: a new bool argument *annots* can now be used to **suppress the rendering of annotations** on the page.
-* **Changed** :meth:`Page.add_file_annot` and :meth:`Page.add_text_annot` to enable setting an icon.
-* **Removed** widget-related methods and attributes from the :ref:`Annot` object.
-* **Removed** :ref:`Document` attributes *openErrCode*, *openErrMsg*, and :ref:`Tools` attributes / methods *stderr*, *reset_stderr*, *stdout*, and *reset_stdout*.
-* **Removed** **thirdparty zlib** dependency in PyMuPDF: there are now compression functions available in MuPDF. Source installers of PyMuPDF may now omit this extra installation step.
-
-**No version published for MuPDF v1.15.0**
-
-
-------
-
-**Changes in Version 1.14.20 / 1.14.21**
-
-* **Changed** text marker annotations to support multiple rectangles / quadrilaterals. This fixes issue #341 ("Question : How to addhighlight so that a string spread across more than a line is covered by one highlight?") and similar (#285).
-* **Fixed** issue #331 ("Importing PyMuPDF changes warning filtering behaviour globally").
-
-
-------
-
-**Changes in Version 1.14.19**
-
-* **Fixed** issue #319 ("InsertText function error when use custom font").
-* **Added** new method :meth:`Document.get_sigflags` which returns information on whether a PDF is signed. Resolves issue #326 ("How to detect signature in a form pdf?").
-
-
-------
-
-**Changes in Version 1.14.17**
-
-* **Added** :meth:`Document.fullcopyPage` to make full page copies within a PDF (not just copied references as :meth:`Document.copyPage` does).
-* **Changed** :meth:`Page.getPixmap`, :meth:`Document.get_page_pixmap` now use *alpha=False* as default.
-* **Changed** text extraction: the span dictionary now (again) contains its rectangle under the *bbox* key.
-* **Changed** :meth:`Document.movePage` and :meth:`Document.copyPage` to use direct functions instead of wrapping :meth:`Document.select` -- similar to :meth:`Document.delete_page` in v1.14.16.
-
-------
-
-**Changes in Version 1.14.16**
-
-* **Changed** :ref:`Document` methods around PDF */EmbeddedFiles* to no longer use MuPDF's "portfolio" functions. That support will be dropped in MuPDF v1.15 -- therefore another solution was required.
-* **Changed** :meth:`Document.embfile_Count` to be a function (was an attribute).
-* **Added** new method :meth:`Document.embfile_Names` which returns a list of names of embedded files.
-* **Changed** :meth:`Document.delete_page` and :meth:`Document.delete_pages` to internally no longer use :meth:`Document.select`, but instead use functions to perform the deletion directly. As it has turned out, the :meth:`Document.select` method yields invalid outline trees (tables of content) for very complex PDFs and sophisticated use of annotations.
-
-
-------
-
-**Changes in Version 1.14.15**
-
-* **Fixed** issues #301 ("Line cap and Line join"), #300 ("How to draw a shape without outlines") and #298 ("utils.updateRect exception"). These bugs pertain to drawing shapes with PyMuPDF. Drawing shapes without any border is fully supported. Line cap styles and line line join style are now differentiated and support all possible PDF values (0, 1, 2) instead of just being a bool. The previous parameter *roundCap* is deprecated in favor of *lineCap* and *lineJoin* and will be deleted in the next release.
-* **Fixed** issue #290 ("Memory Leak with getText('rawDICT')"). This bug caused memory not being (completely) freed after invoking the "dict", "rawdict" and "json" versions of :meth:`Page.getText`.
-
-
-------
-
-**Changes in Version 1.14.14**
-
-* **Added** new low-level function :meth:`ImageProperties` to determine a number of characteristics for an image.
-* **Added** new low-level function :meth:`Document.is_stream`, which checks whether an object is of stream type.
-* **Changed** low-level functions :meth:`Document._getXrefString` and :meth:`Document._getTrailerString` now by default return object definitions in a formatted form which makes parsing easy.
-
-------
-
-**Changes in Version 1.14.13**
-
-* **Changed** methods working with binary input: while ever supporting bytes and bytearray objects, they now also accept *io.BytesIO* input, using their *getvalue()* method. This pertains to document creation, embedded files, FileAttachment annotations, pixmap creation and others. Fixes issue #274 ("Segfault when using BytesIO as a stream for insertImage").
-* **Fixed** issue #278 ("Is insertImage(keep_proportion=True) broken?"). Images are now correctly presented when keeping aspect ratio.
-
-
-------
-
-**Changes in Version 1.14.12**
-
-* **Changed** the draw methods of :ref:`Page` and :ref:`Shape` to support not only RGB, but also GRAY and CMYK colorspaces. This solves issue #270 ("Is there a way to use CMYK color to draw shapes?"). This change also applies to text insertion methods of :ref:`Shape`, resp. :ref:`Page`.
-* **Fixed** issue #269 ("AttributeError in Document.insert_page()"), which occurred when using :meth:`Document.insert_page` with text insertion.
-
-
-------
-
-**Changes in Version 1.14.11**
-
-* **Changed** :meth:`Page.show_pdf_page` to always position the source rectangle centered in the target. This method now also supports **rotation by arbitrary angles**. The argument *reuse_xref* has been deprecated: prevention of duplicates is now **handled internally**.
-* **Changed** :meth:`Page.insertImage` to support rotated display of the image and keeping the aspect ratio. Only rotations by multiples of 90 degrees are supported here.
-* **Fixed** issue #265 ("TypeError: insertText() got an unexpected keyword argument 'idx'"). This issue only occurred when using :meth:`Document.insert_page` with also inserting text.
-
-------
-
-**Changes in Version 1.14.10**
-
-* **Changed** :meth:`Page.show_pdf_page` to support rotation of the source rectangle. Fixes #261 ("Cannot rotate insterted pages").
-* **Fixed** a bug in :meth:`Page.insertImage` which prevented insertion of multiple images provided as streams.
-
-
-------
-
-**Changes in Version 1.14.9**
-
-* **Added** new low-level method :meth:`Document._getTrailerString`, which returns the trailer object of a PDF. This is much like :meth:`Document._getXrefString` except that the PDF trailer has no / needs no :data:`xref` to identify it.
-* **Added** new parameters for text insertion methods. You can now set stroke and fill colors of glyphs (text characters) independently, as well as the thickness of the glyph border. A new parameter *render_mode* controls the use of these colors, and whether the text should be visible at all.
-* **Fixed** issue #258 ("Copying image streams to new PDF without size increase"): For JPX images embedded in a PDF, :meth:`Document.extractImage` will now return them in their original format. Previously, the MuPDF base library was used, which returns them in PNG format (entailing a massive size increase).
-* **Fixed** issue #259 ("Morphing text to fit inside rect"). Clarified use of :meth:`get_text_length` and removed extra line breaks for long words.
-
-------
-
-**Changes in Version 1.14.8**
-
-* **Added** :meth:`Pixmap.set_rect` to change the pixel values in a rectangle. This is also an alternative to setting the color of a complete pixmap (:meth:`Pixmap.clear_with`).
-* **Fixed** an image extraction issue with JBIG2 (monochrome) encoded PDF images. The issue occurred in :meth:`Page.getText` (parameters "dict" and "rawdict") and in :meth:`Document.extractImage` methods.
-* **Fixed** an issue with not correctly clearing a non-alpha :ref:`Pixmap` (:meth:`Pixmap.clear_with`).
-* **Fixed** an issue with not correctly inverting colors of a non-alpha :ref:`Pixmap` (:meth:`Pixmap.invert_irect`).
-
-------
-
-**Changes in Version 1.14.7**
-
-* **Added** :meth:`Pixmap.set_pixel` to change one pixel value.
-* **Added** documentation for image conversion in the :ref:`FAQ`.
-* **Added** new function :meth:`get_text_length` to determine the string length for a given font.
-* **Added** Postscript image output (changed :meth:`Pixmap.save` and :meth:`Pixmap.tobytes`).
-* **Changed** :meth:`Pixmap.save` and :meth:`Pixmap.tobytes` to ensure valid combinations of colorspace, alpha and output format.
-* **Changed** :meth:`Pixmap.save`: the desired format is now inferred from the filename.
-* **Changed** FreeText annotations can now have a transparent background - see :meth:`Annot.update`.
-
-------
-
-**Changes in Version 1.14.5**
-
-* **Changed:** :ref:`Shape` methods now strictly use the transformation matrix of the :ref:`Page` -- instead of "manually" calculating locations.
-* **Added** method :meth:`Pixmap.pixel` which returns the pixel value (a list) for given pixel coordinates.
-* **Added** method :meth:`Pixmap.tobytes` which returns a bytes object representing the pixmap in a variety of formats. Previously, this could be done for PNG outputs only (:meth:`Pixmap.tobytes`).
-* **Changed:** output of methods :meth:`Pixmap.save` and (the new) :meth:`Pixmap.tobytes` may now also be PSD (Adobe Photoshop Document).
-* **Added** method :meth:`Shape.drawQuad` which draws a :ref:`Quad`. This actually is a shorthand for a :meth:`Shape.drawPolyline` with the edges of the quad.
-* **Changed** method :meth:`Shape.drawOval`: the argument can now be **either** a rectangle (:data:`rect_like`) **or** a quadrilateral (:data:`quad_like`).
-
-------
-
-**Changes in Version 1.14.4**
-
-* **Fixes** issue #239 "Annotation coordinate consistency".
-
-
-------
-
-**Changes in Version 1.14.3**
-
-This patch version contains minor bug fixes and CJK font output support.
-
-* **Added** support for the four CJK fonts as PyMuPDF generated text output. This pertains to methods :meth:`Page.insertFont`, :meth:`Shape.insertText`, :meth:`Shape.insertTextbox`, and corresponding :ref:`Page` methods. The new fonts are available under "reserved" fontnames "china-t" (traditional Chinese), "china-s" (simplified Chinese), "japan" (Japanese), and "korea" (Korean).
-* **Added** full support for the built-in fonts 'Symbol' and 'Zapfdingbats'.
-* **Changed:** The 14 standard fonts can now each be referenced by a 4-letter abbreviation.
-
-------
-
-**Changes in Version 1.14.1**
-
-This patch version contains minor performance improvements.
-
-* **Added** support for :ref:`Document` filenames given as *pathlib* object by using the Python *str()* function.
-
-
-------
-
-**Changes in Version 1.14.0**
-
-To support MuPDF v1.14.0, massive changes were required in PyMuPDF -- most of them purely technical, with little visibility to developers. But there are also quite a lot of interesting new and improved features. Following are the details:
-
-* **Added** "ink" annotation.
-* **Added** "rubber stamp" annotation.
-* **Added** "squiggly" text marker annotation.
-* **Added** new class :ref:`Quad` (quadrilateral or tetragon) -- which represents a general four-sided shape in the plane. The special subtype of rectangular, non-empty tetragons is used in text marker annotations and as returned objects in text search methods.
-* **Added** a new option "decrypt" to :meth:`Document.save` and :meth:`Document.write`. Now you can **keep encryption** when saving a password protected PDF.
-* **Added** suppression and redirection of unsolicited messages issued by the underlying C-library MuPDF. Consult :ref:`RedirectMessages` for details.
-* **Changed:** Changes to annotations now **always require** :meth:`Annot.update` to become effective.
-* **Changed** free text annotations to support the full Latin character set and range of appearance options.
-* **Changed** text searching, :meth:`Page.searchFor`, to optionally return :ref:`Quad` instead :ref:`Rect` objects surrounding each search hit.
-* **Changed** plain text output: we now add a *\n* to each line if it does not itself end with this character.
-* **Fixed** issue 211 ("Something wrong in the doc").
-* **Fixed** issue 213 ("Rewritten outline is displayed only by mupdf-based applications").
-* **Fixed** issue 214 ("PDF decryption GONE!").
-* **Fixed** issue 215 ("Formatting of links added with pyMuPDF").
-* **Fixed** issue 217 ("extraction through json is failing for my pdf").
-
-Behind the curtain, we have changed the implementation of geometry objects: they now purely exist in Python and no longer have "shadow" twins on the C-level (in MuPDF). This has improved processing speed in that area by more than a factor of two.
-
-Because of the same reason, most methods involving geometry parameters now also accept the corresponding Python sequence. For example, in method *"page.show_pdf_page(rect, ...)"* parameter *rect* may now be any :data:`rect_like` sequence.
-
-We also invested considerable effort to further extend and improve the :ref:`FAQ` chapter.
-
-
-------
-
-**Changes in Version 1.13.19**
-
-This version contains some technical / performance improvements and bug fixes.
-
-* **Changed** memory management: for Python 3 builds, Python memory management is exclusively used across all C-level code (i.e. no more native *malloc()* in MuPDF code or PyMuPDF interface code). This leads to improved memory usage profiles and also some runtime improvements: we have seen > 2% shorter runtimes for text extractions and pixmap creations (on Windows machines only to date).
-* **Fixed** an error occurring in Python 2.7, which crashed the interpreter when using :meth:`TextPage.extractRAWDICT` (= *Page.getText("rawdict")*).
-* **Fixed** an error occurring in Python 2.7, when creating link destinations.
-* **Extended** the :ref:`FAQ` chapter with more examples.
-
-------
-
-**Changes in Version 1.13.18**
-
-* **Added** method :meth:`TextPage.extractRAWDICT`, and a corresponding new string parameter "rawdict" to method :meth:`Page.getText`. It extracts text and images from a page in Python *dict* form like :meth:`TextPage.extractDICT`, but with the detail level of :meth:`TextPage.extractXML`, which is position information down to each single character.
-
-------
-
-**Changes in Version 1.13.17**
-
-* **Fixed** an error that intermittently caused an exception in :meth:`Page.show_pdf_page`, when pages from many different source PDFs were shown.
-* **Changed** method :meth:`Document.extractImage` to now return more meta information about the extracted imgage. Also, its performance has been greatly improved. Several demo scripts have been changed to make use of this method.
-* **Changed** method :meth:`Document._getXrefStream` to now return *None* if the object is no stream and no longer raise an exception if otherwise.
-* **Added** method :meth:`Document._deleteObject` which deletes a PDF object identified by its :data:`xref`. Only to be used by the experienced PDF expert.
-* **Added** a method :meth:`paper_rect` which returns a :ref:`Rect` for a supplied paper format string. Example: *fitz.paper_rect("letter") = fitz.Rect(0.0, 0.0, 612.0, 792.0)*.
-* **Added** a :ref:`FAQ` chapter to this document.
-
-------
-
-**Changes in Version 1.13.16**
-
-* **Added** support for correctly setting transparency (opacity) for certain annotation types.
-* **Added** a tool property (:attr:`Tools.fitz_config`) showing the configuration of this PyMuPDF version.
-* **Fixed** issue #193 ('insertText(overlay=False) gives "cannot resize a buffer with shared storage" error') by avoiding read-only buffers.
-
-------
-
-**Changes in Version 1.13.15**
-
-* **Fixed** issue #189 ("cannot find builtin CJK font"), so we are supporting builtin CJK fonts now (CJK = China, Japan, Korea). This should lead to correctly generated pixmaps for documents using these languages. This change has consequences for our binary file size: it will now range between 8 and 10 MB, depending on the OS.
-* **Fixed** issue #191 ("Jupyter notebook kernel dies after ca. 40 pages"), which occurred when modifying the contents of an annotation.
-
-------
-
-**Changes in Version 1.13.14**
-
-This patch version contains several improvements, mainly for annotations.
-
-* **Changed** :attr:`Annot.lineEnds` is now a list of two integers representing the line end symbols. Previously was a *dict* of strings.
-* **Added** support of line end symbols for applicable annotations. PyMuPDF now can generate these annotations including the line end symbols.
-* **Added** :meth:`Annot.setLineEnds` adds line end symbols to applicable annotation types ('Line', 'PolyLine', 'Polygon').
-* **Changed** technical implementation of :meth:`Page.insertImage` and :meth:`Page.show_pdf_page`: they now create there own contents objects, thereby avoiding changes of potentially large streams with consequential compression / decompression efforts and high change volumes with incremental updates.
-
-------
-
-**Changes in Version 1.13.13**
-
-This patch version contains several improvements for embedded files and file attachment annotations.
-
-* **Added** :meth:`Document.embfile_Upd` which allows changing **file content and metadata** of an embedded file. It supersedes the old method :meth:`Document.embfile_SetInfo` (which will be deleted in a future version). Content is automatically compressed and metadata may be unicode.
-* **Changed** :meth:`Document.embfile_Add` to now automatically compress file content. Accompanying metadata can now be unicode (had to be ASCII in the past).
-* **Changed** :meth:`Document.embfile_Del` to now automatically delete **all entries** having the supplied identifying name. The return code is now an integer count of the removed entries (was *None* previously).
-* **Changed** embedded file methods to now also accept or show the PDF unicode filename as additional parameter *ufilename*.
-* **Added** :meth:`Page.add_file_annot` which adds a new file attachment annotation.
-* **Changed** :meth:`Annot.fileUpd` (file attachment annot) to now also accept the PDF unicode *ufilename* parameter. The description parameter *desc* correctly works with unicode. Furthermore, **all** parameters are optional, so metadata may be changed without also replacing the file content.
-* **Changed** :meth:`Annot.fileInfo` (file attachment annot) to now also show the PDF unicode filename as parameter *ufilename*.
-* **Fixed** issue #180 ("page.getText(output='dict') return invalid bbox") to now also work for vertical text.
-* **Fixed** issue #185 ("Can't render the annotations created by PyMuPDF"). The issue's cause was the minimalistic MuPDF approach when creating annotations. Several annotation types have no */AP* ("appearance") object when created by MuPDF functions. MuPDF, SumatraPDF and hence also PyMuPDF cannot render annotations without such an object. This fix now ensures, that an appearance object is always created together with the annotation itself. We still do not support line end styles.
-
-------
-
-**Changes in Version 1.13.12**
-
-* **Fixed** issue #180 ("page.getText(output='dict') return invalid bbox"). Note that this is a circumvention of an MuPDF error, which generates zero-height character rectangles in some cases. When this happens, this fix ensures a bbox height of at least fontsize.
-* **Changed** for ListBox and ComboBox widgets, the attribute list of selectable values has been renamed to :attr:`Widget.choice_values`.
-* **Changed** when adding widgets, any missing of the :ref:`Base-14-Fonts` is automatically added to the PDF. Widget text fonts can now also be chosen from existing widget fonts. Any specified field values are now honored and lead to a field with a preset value.
-* **Added** :meth:`Annot.updateWidget` which allows changing existing form fields -- including the field value.
-
-------
-
-**Changes in Version 1.13.11**
-
-While the preceeding patch subversions only contained various fixes, this version again introduces major new features:
-
-* **Added** basic support for PDF widget annotations. You can now add PDF form fields of types Text, CheckBox, ListBox and ComboBox. Where necessary, the PDF is tranformed to a Form PDF with the first added widget.
-* **Fixed** issues #176 ("wrong file embedding"), #177 ("segment fault when invoking page.getText()")and #179 ("Segmentation fault using page.getLinks() on encrypted PDF").
-
-
-------
-
-**Changes in Version 1.13.7**
-
-* **Added** support of variable page sizes for reflowable documents (e-books, HTML, etc.): new parameters *rect* and *fontsize* in :ref:`Document` creation (open), and as a separate method :meth:`Document.layout`.
-* **Added** :ref:`Annot` creation of many annotations types: sticky notes, free text, circle, rectangle, line, polygon, polyline and text markers.
-* **Added** support of annotation transparency (:attr:`Annot.opacity`, :meth:`Annot.setOpacity`).
-* **Changed** :attr:`Annot.vertices`: point coordinates are now grouped as pairs of floats (no longer as separate floats).
-* **Changed** annotation colors dictionary: the two keys are now named *"stroke"* (formerly *"common"*) and *"fill"*.
-* **Added** :attr:`Document.isDirty` which is *True* if a PDF has been changed in this session. Reset to *False* on each :meth:`Document.save` or :meth:`Document.write`.
-
-------
-
-**Changes in Version 1.13.6**
-
-* Fix #173: for memory-resident documents, ensure the stream object will not be garbage-collected by Python before document is closed.
-
-------
-
-**Changes in Version 1.13.5**
-
-* New low-level method :meth:`Page._setContents` defines an object given by its :data:`xref` to serve as the :data:`contents` object.
-* Changed and extended PDF form field support: the attribute *widget_text* has been renamed to :attr:`Annot.widget_value`. Values of all form field types (except signatures) are now supported. A new attribute :attr:`Annot.widget_choices` contains the selectable values of listboxes and comboboxes. All these attributes now contain *None* if no value is present.
-
-------
-
-**Changes in Version 1.13.4**
-
-* :meth:`Document.convertToPDF` now supports page ranges, reverted page sequences and page rotation. If the document already is a PDF, an exception is raised.
-* Fixed a bug (introduced with v1.13.0) that prevented :meth:`Page.insertImage` for transparent images.
-
-------
-
-**Changes in Version 1.13.3**
-
-Introduces a way to convert **any MuPDF supported document** to a PDF. If you ever wanted PDF versions of your XPS, EPUB, CBZ or FB2 files -- here is a way to do this.
-
-* :meth:`Document.convertToPDF` returns a Python *bytes* object in PDF format. Can be opened like normal in PyMuPDF, or be written to disk with the *".pdf"* extension.
-
-------
-
-**Changes in Version 1.13.2**
-
-The major enhancement is PDF form field support. Form fields are annotations of type *(19, 'Widget')*. There is a new document method to check whether a PDF is a form. The :ref:`Annot` class has new properties describing field details.
-
-* :attr:`Document.is_form_pdf` is true if object type */AcroForm* and at least one form field exists.
-* :attr:`Annot.widget_type`, :attr:`Annot.widget_text` and :attr:`Annot.widget_name` contain the details of a form field (i.e. a "Widget" annotation).
-
-------
-
-**Changes in Version 1.13.1**
-
-* :meth:`TextPage.extractDICT` is a new method to extract the contents of a document page (text and images). All document types are supported as with the other :ref:`TextPage` *extract*()* methods. The returned object is a dictionary of nested lists and other dictionaries, and **exactly equal** to the JSON-deserialization of the old :meth:`TextPage.extractJSON`. The difference is that the result is created directly -- no JSON module is used. Because the user needs no JSON module to interpet the information, it should be easier to use, and also have a better performance, because it contains images in their original **binary format** -- they need not be base64-decoded.
-* :meth:`Page.getText` correspondingly supports the new parameter value *"dict"* to invoke the above method.
-* :meth:`TextPage.extractJSON` (resp. *Page.getText("json")*) is still supported for convenience, but its use is expected to decline.
-
-------
-
-**Changes in Version 1.13.0**
-
-This version is based on MuPDF v1.13.0. This release is "primarily a bug fix release".
-
-In PyMuPDF, we are also doing some bug fixes while introducing minor enhancements. There only very minimal changes to the user's API.
-
-* :ref:`Document` construction is more flexible: the new *filetype* parameter allows setting the document type. If specified, any extension in the filename will be ignored. More completely addresses `issue #156 <https://github.com/pymupdf/PyMuPDF/issues/156>`_. As part of this, the documentation has been reworked.
-
-* Changes to :ref:`Pixmap` constructors:
-    - Colorspace conversion no longer allows dropping the alpha channel: source and target **alpha will now always be the same**. We have seen exceptions and even interpreter crashes when using *alpha = 0*.
-    - As a replacement, the simple pixmap copy lets you choose the target alpha.
-
-* :meth:`Document.save` again offers the full garbage collection range 0 thru 4. Because of a bug in :data:`xref` maintenance, we had to temporarily enforce *garbage > 1*. Finally resolves `issue #148 <https://github.com/pymupdf/PyMuPDF/issues/148>`_.
-
-* :meth:`Document.save` now offers to "prettify" PDF source via an additional argument.
-* :meth:`Page.insertImage` has the additional *stream* \-parameter, specifying a memory area holding an image.
-
-* Issue with garbled PNGs on Linux systems has been resolved (`"Problem writing PNG" #133) <https://github.com/pymupdf/PyMuPDF/issues/133>`_.
-
-
-------
-
-**Changes in Version 1.12.4**
-
-This is an extension of 1.12.3.
-
-* Fix of `issue #147 <https://github.com/pymupdf/PyMuPDF/issues/147>`_: methods :meth:`Document.getPageFontlist` and :meth:`Document.getPageImagelist` now also show fonts and images contained in :data:`resources` nested via "Form XObjects".
-* Temporary fix of `issue #148 <https://github.com/pymupdf/PyMuPDF/issues/148>`_: Saving to new PDF files will now automatically use *garbage = 2* if a lower value is given. Final fix is to be expected with MuPDF's next version. At that point we will remove this circumvention.
-* Preventive fix of illegally using stencil / image mask pixmaps in some methods.
-* Method :meth:`Document.getPageFontlist` now includes the encoding name for each font in the list.
-* Method :meth:`Document.getPageImagelist` now includes the decode method name for each image in the list.
-
-------
-
-**Changes in Version 1.12.3**
-
-This is an extension of 1.12.2.
-
-* Many functions now return *None* instead of *0*, if the result has no other meaning than just indicating successful execution (:meth:`Document.close`, :meth:`Document.save`, :meth:`Document.select`, :meth:`Pixmap.save` and many others).
-
-------
-
-**Changes in Version 1.12.2**
-
-This is an extension of 1.12.1.
-
-* Method :meth:`Page.show_pdf_page` now accepts the new *clip* argument. This specifies an area of the source page to which the display should be restricted.
-
-* New :attr:`Page.CropBox` and :attr:`Page.MediaBox` have been included for convenience.
-
-
-------
-
-**Changes in Version 1.12.1**
-
-This is an extension of version 1.12.0.
-
-* New method :meth:`Page.show_pdf_page` displays another's PDF page. This is a **vector** image and therefore remains precise across zooming. Both involved documents must be PDF.
-
-* New method :meth:`Page.getSVGimage` creates an SVG image from the page. In contrast to the raster image of a pixmap, this is a vector image format. The return is a unicode text string, which can be saved in a *.svg* file.
-
-* Method :meth:`Page.getTextBlocks` now accepts an additional bool parameter "images". If set to true (default is false), image blocks (metadata only) are included in the produced list and thus allow detecting areas with rendered images.
-
-* Minor bug fixes.
-
-* "text" result of :meth:`Page.getText` concatenates all lines within a block using a single space character. MuPDF's original uses "\\n" instead, producing a rather ragged output.
-
-* New properties of :ref:`Page` objects :attr:`Page.MediaBoxSize` and :attr:`Page.CropBoxPosition` provide more information about a page's dimensions. For non-PDF files (and for most PDF files, too) these will be equal to :attr:`Page.rect.bottom_right`, resp. :attr:`Page.rect.top_left`. For example, class :ref:`Shape` makes use of them to correctly position its items.
-
-------
-
-**Changes in Version 1.12.0**
-
-This version is based on and requires MuPDF v1.12.0. The new MuPDF version contains quite a number of changes -- most of them around text extraction. Some of the changes impact the programmer's API.
-
-* :meth:`Outline.saveText` and :meth:`Outline.saveXML` have been deleted without replacement. You probably haven't used them much anyway. But if you are looking for a replacement: the output of :meth:`Document.get_toc` can easily be used to produce something equivalent.
-
-* Class *TextSheet* does no longer exist.
-
-* Text "spans" (one of the hierarchy levels of :ref:`TextPage`) no longer contain positioning information (i.e. no "bbox" key). Instead, spans now provide the font information for its text. This impacts our JSON output variant.
-
-* HTML output has improved very much: it now creates valid documents which can be displayed by browsers to produce a similar view as the original document.
-
-* There is a new output format XHTML, which provides text and images in a browser-readable format. The difference to HTML output is, that no effort is made to reproduce the original layout.
-
-* All output formats of :meth:`Page.getText` now support creating complete, valid documents, by wrapping them with appropriate header and trailer information. If you are interested in using the HTML output, please make sure to read :ref:`HTMLQuality`.
-
-* To support finding text positions, we have added special methods that don't need detours like :meth:`TextPage.extractJSON` or :meth:`TextPage.extractXML`: use :meth:`Page.getTextBlocks` or resp. :meth:`Page.getTextWords` to create lists of text blocks or resp. words, which are accompanied by their rectangles. This should be much faster than the standard text extraction methods and also avoids using additional packages for interpreting their output.
-
-
-------
-
-**Changes in Version 1.11.2**
-
-This is an extension of v1.11.1.
-
-* New :meth:`Page.insertFont` creates a PDF */Font* object and returns its object number.
-
-* New :meth:`Document.extractFont` extracts the content of an embedded font given its object number.
-
-* Methods **FontList(...)** items no longer contain the PDF generation number. This value never had any significance. Instead, the font file extension is included (e.g. "pfa" for a "PostScript Font for ASCII"), which is more valuable information.
-
-* Fonts other than "simple fonts" (Type1) are now also supported.
-
-* New options to change :ref:`Pixmap` size:
-
-    * Method :meth:`Pixmap.shrink` reduces the pixmap proportionally in place.
-
-    * A new :ref:`Pixmap` copy constructor allows scaling via setting target width and height.
-
-
-------
-
-**Changes in Version 1.11.1**
-
-This is an extension of v1.11.0.
-
-* New class *Shape*. It facilitates and extends the creation of image shapes on PDF pages. It contains multiple methods for creating elementary shapes like lines, rectangles or circles, which can be combined into more complex ones and be given common properties like line width or colors. Combined shapes are handled as a unit and e.g. be "morphed" together. The class can accumulate multiple complex shapes and put them all in the page's foreground or background -- thus also reducing the number of updates to the page's :data:`contents` object.
-
-* All *Page* draw methods now use the new *Shape* class.
-
-* Text insertion methods *insertText()* and *insertTextBox()* now support morphing in addition to text rotation. They have become part of the *Shape* class and thus allow text to be freely combined with graphics.
-
-* A new *Pixmap* constructor allows creating pixmap copies with an added alpha channel. A new method also allows directly manipulating alpha values.
-
-* Binary algebraic operations with geometry objects (matrices, rectangles and points) now generally also support lists or tuples as the second operand. You can add a tuple *(x, y)* of numbers to a :ref:`Point`. In this context, such sequences are called ":data:`point_like`" (resp. :data:`matrix_like`, :data:`rect_like`).
-
-* Geometry objects now fully support in-place operators. For example, *p /= m* replaces point p with *p * 1/m* for a number, or *p * ~m* for a :data:`matrix_like` object *m*. Similarly, if *r* is a rectangle, then *r |= (3, 4)* is the new rectangle that also includes *fitz.Point(3, 4)*, and *r &= (1, 2, 3, 4)* is its intersection with *fitz.Rect(1, 2, 3, 4)*.
-
-------
-
-**Changes in Version 1.11.0**
-
-This version is based on and requires MuPDF v1.11.
-
-Though MuPDF has declared it as being mostly a bug fix version, one major new feature is indeed contained: support of embedded files -- also called portfolios or collections. We have extended PyMuPDF functionality to embrace this up to an extent just a little beyond the *mutool* utility as follows.
-
-* The *Document* class now support embedded files with several new methods and one new property:
-
-    - *embfile_Info()* returns metadata information about an entry in the list of embedded files. This is more than *mutool* currently provides: it shows all the information that was used to embed the file (not just the entry's name).
-    - *embfile_Get()* retrieves the (decompressed) content of an entry into a *bytes* buffer.
-    - *embfile_Add(...)* inserts new content into the PDF portfolio. We (in contrast to *mutool*) **restrict** this to entries with a **new name** (no duplicate names allowed).
-    - *embfile_Del(...)* deletes an entry from the portfolio (function not offered in MuPDF).
-    - *embfile_SetInfo()* -- changes filename or description of an embedded file.
-    - *embfile_Count* -- contains the number of embedded files.
-
-* Several enhancements deal with streamlining geometry objects. These are not connected to the new MuPDF version and most of them are also reflected in PyMuPDF v1.10.0. Among them are new properties to identify the corners of rectangles by name (e.g. *Rect.bottom_right*) and new methods to deal with set-theoretic questions like *Rect.contains(x)* or *IRect.intersects(x)*. Special effort focussed on supporting more "Pythonic" language constructs: *if x in rect ...* is equivalent to *rect.contains(x)*.
-
-* The :ref:`Rect` chapter now has more background on empty amd infinite rectangles and how we handle them. The handling itself was also updated for more consistency in this area.
-
-* We have started basic support for **generation** of PDF content:
-
-    - *Document.insert_page()* adds a new page into a PDF, optionally containing some text.
-    - *Page.insertImage()* places a new image on a PDF page.
-    - *Page.insertText()* puts new text on an existing page
-
-* For **FileAttachment** annotations, content and name of the attached file can extracted and changed.
-
-------
-
-**Changes in Version 1.10.0**
-
-**MuPDF v1.10 Impact**
-
-MuPDF version 1.10 has a significant impact on our bindings. Some of the changes also affect the API -- in other words, **you** as a PyMuPDF user.
-
-* Link destination information has been reduced. Several properties of the *linkDest* class no longer contain valuable information. In fact, this class as a whole has been deleted from MuPDF's library and we in PyMuPDF only maintain it to provide compatibilty to existing code.
-
-* In an effort to minimize memory requirements, several improvements have been built into MuPDF v1.10:
-
-    - A new *config.h* file can be used to de-select unwanted features in the C base code. Using this feature we have been able to reduce the size of our binary *_fitz.o* / *_fitz.pyd* by about 50% (from 9 MB to 4.5 MB). When UPX-ing this, the size goes even further down to a very handy 2.3 MB.
-
-    - The alpha (transparency) channel for pixmaps is now optional. Letting alpha default to *False* significantly reduces pixmap sizes (by 20% -- CMYK, 25% -- RGB, 50% -- GRAY). Many *Pixmap* constructors therefore now accept an *alpha* boolean to control inclusion of this channel. Other pixmap constructors (e.g. those for file and image input) create pixmaps with no alpha alltogether. On the downside, save methods for pixmaps no longer accept a *savealpha* option: this channel will always be saved when present. To minimize code breaks, we have left this parameter in the call patterns -- it will just be ignored.
-
-* *DisplayList* and *TextPage* class constructors now **require the mediabox** of the page they are referring to (i.e. the *page.bound()* rectangle). There is no way to construct this information from other sources, therefore a source code change cannot be avoided in these cases. We assume however, that not many users are actually employing these rather low level classes explixitely. So the impact of that change should be minor.
-
-**Other Changes compared to Version 1.9.3**
-
-* The new :ref:`Document` method *write()* writes an opened PDF to memory (as opposed to a file, like *save()* does).
-* An annotation can now be scaled and moved around on its page. This is done by modifying its rectangle.
-* Annotations can now be deleted. :ref:`Page` contains the new method *deleteAnnot()*.
-* Various annotation attributes can now be modified, e.g. content, dates, title (= author), border, colors.
-* Method *Document.insert_pdf()* now also copies annotations of source pages.
-* The *Pages* class has been deleted. As documents can now be accessed with page numbers as indices (like *doc[n] = doc.loadPage(n)*), and document object can be used as iterators, the benefit of this class was too low to maintain it. See the following comments.
-* *loadPage(n)* / *doc[n]* now accept arbitrary integers to specify a page number, as long as *n < pageCount*. So, e.g. *doc[-500]* is always valid and will load page *(-500) % pageCount*.
-* A document can now also be used as an iterator like this: *for page in doc: ...<do something with "page"> ...*. This will yield all pages of *doc* as *page*.
-* The :ref:`Pixmap` method *getSize()* has been replaced with property *size*. As before *Pixmap.size == len(Pixmap)* is true.
-* In response to transparency (alpha) being optional, several new parameters and properties have been added to :ref:`Pixmap` and :ref:`Colorspace` classes to support determining their characteristics.
-* The :ref:`Page` class now contains new properties *firstAnnot* and *firstLink* to provide starting points to the respective class chains, where *firstLink* is just a mnemonic synonym to method *loadLinks()* which continues to exist. Similarly, the new property *rect* is a synonym for method *bound()*, which also continues to exist.
-* :ref:`Pixmap` methods *samplesRGB()* and *samplesAlpha()* have been deleted because pixmaps can now be created without transparency.
-* :ref:`Rect` now has a property *irect* which is a synonym of method *round()*. Likewise, :ref:`IRect` now has property *rect* to deliver a :ref:`Rect` which has the same coordinates as floats values.
-* Document has the new method *searchPageFor()* to search for a text string. It works exactly like the corresponding *Page.searchFor()* with page number as additional parameter.
-
-
-------
-
-**Changes in Version 1.9.3**
-
-This version is also based on MuPDF v1.9a. Changes compared to version 1.9.2:
-
-* As a major enhancement, annotations are now supported in a similar way as links. Annotations can be displayed (as pixmaps) and their properties can be accessed.
-* In addition to the document *select()* method, some simpler methods can now be used to manipulate a PDF:
-
-    - *copyPage()* copies a page within a document.
-    - *movePage()* is similar, but deletes the original.
-    - *delete_page()* deletes a page
-    - *delete_pages()* deletes a page range
-
-* *rotation* or *setRotation()* access or change a PDF page's rotation, respectively.
-* Available but undocumented before, :ref:`IRect`, :ref:`Rect`, :ref:`Point` and :ref:`Matrix` support the *len()* method and their coordinate properties can be accessed via indices, e.g. *IRect.x1 == IRect[2]*.
-* For convenience, documents now support simple indexing: *doc.loadPage(n) == doc[n]*. The index may however be in range *-pageCount < n < pageCount*, such that *doc[-1]* is the last page of the document.
-
-------
-
-**Changes in Version 1.9.2**
-
-This version is also based on MuPDF v1.9a. Changes compared to version 1.9.1:
-
-* *fitz.open()* (no parameters) creates a new empty **PDF** document, i.e. if saved afterwards, it must be given a *.pdf* extension.
-* :ref:`Document` now accepts all of the following formats (*Document* and *open* are synonyms):
-
-  - *open()*,
-  - *open(filename)* (equivalent to *open(filename, None)*),
-  - *open(filetype, area)* (equivalent to *open(filetype, stream = area)*).
-
-  Type of memory area *stream* may be *bytes* or *bytearray*. Thus, e.g. *area = open("file.pdf", "rb").read()* may be used directly (without first converting it to bytearray).
-* New method *Document.insert_pdf()* (PDFs only) inserts a range of pages from another PDF.
-* *Document* objects doc now support the *len()* function: `len(doc) == doc.pageCount`.
-* New method *Document.getPageImageList()* creates a list of images used on a page.
-* New method *Document.getPageFontList()* creates a list of fonts referenced by a page.
-* New pixmap constructor *fitz.Pixmap(doc, xref)* creates a pixmap based on an opened PDF document and an :data:`xref` number of the image.
-* New pixmap constructor *fitz.Pixmap(cspace, spix)* creates a pixmap as a copy of another one *spix* with the colorspace converted to *cspace*. This works for all colorspace combinations.
-* Pixmap constructor *fitz.Pixmap(colorspace, width, height, samples)* now allows *samples* to also be *bytes*, not only *bytearray*.
-
-
-------
-
-**Changes in Version 1.9.1**
-
-This version of PyMuPDF is based on MuPDF library source code version 1.9a published on April 21, 2016.
-
-Please have a look at MuPDF's website to see which changes and enhancements are contained herein.
-
-Changes in version 1.9.1 compared to version 1.8.0 are the following:
-
-* New methods *get_area()* for both *fitz.Rect* and *fitz.IRect*
-* Pixmaps can now be created directly from files using the new constructor *fitz.Pixmap(filename)*.
-* The Pixmap constructor *fitz.Pixmap(image)* has been extended accordingly.
-* *fitz.Rect* can now be created with all possible combinations of points and coordinates.
-* PyMuPDF classes and methods now all contain  __doc__ strings,  most of them created by SWIG automatically. While the PyMuPDF documentation certainly is more detailed, this feature should help a lot when programming in Python-aware IDEs.
-* A new document method of *getPermits()* returns the permissions associated with the current access to the document (print, edit, annotate, copy), as a Python dictionary.
-* The identity matrix *fitz.Identity* is now **immutable**.
-* The new document method *select(list)* removes all pages from a document that are not contained in the list. Pages can also be duplicated and re-arranged.
-* Various improvements and new members in our demo and examples collections. Perhaps most prominently: *PDF_display* now supports scrolling with the mouse wheel, and there is a new example program *wxTableExtract* which allows to graphically identify and extract table data in documents.
-* *fitz.open()* is now an alias of *fitz.Document()*.
-* New pixmap method *tobytes()* which will return a bytearray formatted as a PNG image of the pixmap.
-* New pixmap method *samplesRGB()* providing a *samples* version with alpha bytes stripped off (RGB colorspaces only).
-* New pixmap method *samplesAlpha()* providing the alpha bytes only of the *samples* area.
-* New iterator *fitz.Pages(doc)* over a document's set of pages.
-* New matrix methods *invert()* (calculate inverted matrix), *concat()* (calculate matrix product), *pretranslate()* (perform a shift operation).
-* New *IRect* methods *intersect()* (intersection with another rectangle), *translate()* (perform a shift operation).
-* New *Rect* methods *intersect()* (intersection with another rectangle), *transform()* (transformation with a matrix), *include_point()* (enlarge rectangle to also contain a point), *include_rect()* (enlarge rectangle to also contain another one).
-* Documented *Point.transform()* (transform a point with a matrix).
-* *Matrix*, *IRect*, *Rect* and *Point* classes now support compact, algebraic formulations for manipulating such objects.
-* Incremental saves for changes are possible now using the call pattern *doc.save(doc.name, incremental=True)*.
-* A PDF's metadata can now be deleted, set or changed by document method *set_metadata()*. Supports incremental saves.
-* A PDF's bookmarks (or table of contents) can now be deleted, set or changed with the entries of a list using document method *set_toc(list)*. Supports incremental saves.
-=======
-.. include:: ../changes.txt
->>>>>>> 5f5bd45a
-
 .. include:: footer.rst